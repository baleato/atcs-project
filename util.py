--- conflicted
+++ resolved
@@ -2,11 +2,8 @@
 from argparse import ArgumentParser
 import pandas as pd
 import torch
-<<<<<<< HEAD
 import numpy as np
 
-=======
->>>>>>> 25b427ac
 from copy import deepcopy
 
 from torch.utils.data import DataLoader, RandomSampler, SequentialSampler
@@ -111,10 +108,6 @@
     # Delete frozen layers from model_copy instance, save state_dicts
     model_copy.encoder.encoder.layer = model_copy.encoder.encoder.layer[-(unfreeze_num):]
     print('saving BERT instance')
-<<<<<<< HEAD
-    print(len(model_copy._modules))
-=======
->>>>>>> 25b427ac
     torch.save({
         'BERT_state_dict': model_copy.encoder.state_dict(),
         'EMO_state_dict' : model_copy.emo_classifier.state_dict(),
