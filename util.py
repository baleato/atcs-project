--- conflicted
+++ resolved
@@ -273,9 +273,7 @@
     parser.add_argument('--num_updates', type=int, default=5)
     parser.add_argument('--num_test_batches', type=int, default=None)
     parser.add_argument('--lr', type=float, default=1e-3)
-<<<<<<< HEAD
     parser.add_argument('--bert_lr', type=float, default=5e-5)
-=======
->>>>>>> 617d02b5
+
     args = parser.parse_args()
     return args