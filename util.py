--- conflicted
+++ resolved
@@ -17,69 +17,21 @@
 import sys
 
 
-<<<<<<< HEAD
 def bert_tokenizer(sentences, tokenizer, max_length=32):
-=======
-def create_iters(path, order, batch_size):
-    """
-    Function that takes a data file as input, applies processing as required by
-    BERT, maps words to IDs, returns DataLoader iterable.
-    :param path: path to data file
-    :param order: determines sampling order when creating DataLoaders
-        if arg == 'random':
-            sampler = RandomSampler     [this should be used for training set]
-        if arg == 'sequential'
-            sampler = SequentialSampler [this should be used for dev/test sets]
-    :param batch_size:
-    :return:
-    """
-    if 'semeval' in path:
-        # Load dataset into Pandas Dataframe, then extract columns as numpy arrays
-        data_df = pd.read_csv(path, sep='\t')
-        sentences = data_df.Tweet.values
-        labels = data_df[[
-            'anger', 'anticipation', 'disgust', 'fear', 'joy',
-            'love', 'optimism', 'pessimism', 'sadness', 'surprise', 'trust'
-        ]].values
-    elif 'sarcasm' in path:
-        data_df = pd.read_json(path, lines=True)
-        data_df['context'] = [l[:2] for l in data_df['context']]
-        data_df['contextstr'] = ['; '.join(map(str, l)) for l in data_df['context']]
-        data_df['sentence'] = data_df['response'] + data_df['contextstr']
-        msk = np.random.rand(len(data_df)) < 0.8
-        train = data_df[msk]
-        test = data_df[~msk]
-        test.to_json('./data/twitter/sarcasm_twitter_testing.json', orient='records', lines=True)
-        sentences = train.sentence.values
-        labels = np.where(train.label.values == 'SARCASM', 1, 0)
-
-
-    # add BERT-required formatting; tokenize with desired BertTokenizer
-    # Load Tokenizer
-    print('Loading Tokenizer..')
-    tokenizer = BertTokenizer.from_pretrained('bert-base-uncased',
-                                              do_lower_case=True)
->>>>>>> 8b5bc037
     input_ids = []
     attention_masks = []
     for sentence in sentences:
         encoded_dict = tokenizer.encode_plus(
             sentence,
             add_special_tokens=True,
-<<<<<<< HEAD
             max_length=max_length,
             pad_to_max_length=True,
             return_attention_mask=True,
             return_tensors='pt'  # returns results already as pytorch tensors
-=======
-            max_length=64,
-            pad_to_max_length=True
->>>>>>> 8b5bc037
         )
         input_ids.append(encoded_dict['input_ids'])
         attention_masks.append(encoded_dict['attention_mask'])
 
-<<<<<<< HEAD
     # Stack the input_ids, labels and attention_masks
     input_ids = torch.cat(input_ids, dim=0)
     attention_masks = torch.cat(attention_masks, dim=0)
@@ -88,11 +40,6 @@
 
 def make_dataloader(input_ids, labels, attention_masks, batch_size=16, shuffle=True):
     """ expects input_ids, labels, attention_masks to be tensors"""
-=======
-    # Convert input_ids and labels to tensors;
-    input_ids = torch.stack(input_ids, dim=0)
-    labels = torch.tensor(labels).unsqueeze(1)
->>>>>>> 8b5bc037
 
     # Load tensors into torch Dataset object
     dataset = TensorDataset(input_ids, labels, attention_masks)
@@ -109,10 +56,7 @@
                             )
     return dataloader
 
-<<<<<<< HEAD
-=======
 
->>>>>>> 8b5bc037
 def get_model():
     """
     this function loads a pre-trained bert-base-uncased model instance with a
@@ -183,11 +127,6 @@
     parser.add_argument('--save_every', type=int, default=200)
     parser.add_argument('--log_every', type=int, default=10)
     parser.add_argument('--dp_ratio', type=int, default=0.2)
-<<<<<<< HEAD
     parser.add_argument('--lr', type=float, default=5e-5)
-=======
-    parser.add_argument('--lr', type=float, default=.1)
-    parser.add_argument('--num_classes', type=int, default=11)
->>>>>>> 8b5bc037
     args = parser.parse_args()
     return args