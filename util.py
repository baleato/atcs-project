--- conflicted
+++ resolved
@@ -2,11 +2,9 @@
 from argparse import ArgumentParser
 import pandas as pd
 import torch
-<<<<<<< HEAD
 import numpy as np
-=======
+
 from copy import deepcopy
->>>>>>> 3052a574
 
 from torch.utils.data import DataLoader, RandomSampler, SequentialSampler
 from torch.utils.data import TensorDataset
@@ -149,5 +147,6 @@
     parser.add_argument('--log_every', type=int, default=10)
     parser.add_argument('--dp_ratio', type=int, default=0.2)
     parser.add_argument('--lr', type=float, default=.1)
+    parser.add_argument('--num_classes', type=int, default=11)
     args = parser.parse_args()
     return args