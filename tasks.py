--- conflicted
+++ resolved
@@ -339,12 +339,6 @@
     NAME = 'SarcasmDetection'
 
     def __init__(self, fn_tokenizer=bert_tokenizer):
-<<<<<<< HEAD
-=======
-        self.classifier = MLPClassifier(hidden_dims=[512], target_dim=1)
-        self.criterion = BCEWithLogitsLoss()
-        self.fn_tokenizer = fn_tokenizer
->>>>>>> 1669e285
         self.num_classes = 2
         self.classifier = MLPClassifier(hidden_dims=[512], target_dim=self.num_classes)
         self.criterion = CrossEntropyLoss()
@@ -383,12 +377,7 @@
         return self.criterion(predictions, labels.long())
 
     def calculate_accuracy(self, predictions, labels):
-<<<<<<< HEAD
         new_predictions = predictions.argmax(dim=1, keepdim=False)
         bin_labels = new_predictions == labels
-=======
-        labels = labels.squeeze(-1)
-        bin_labels = predictions == labels
->>>>>>> 1669e285
         correct = bin_labels.sum().float().item()
         return correct / len(labels)
