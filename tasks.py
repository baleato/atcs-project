import math
import pandas as pd
import torch
from torch.nn import BCEWithLogitsLoss, CrossEntropyLoss, NLLLoss
from sklearn.metrics import jaccard_score, f1_score, accuracy_score
import numpy as np
import logging

from models import MLPClassifier
from util import bert_tokenizer, make_dataloader


class Task(object):
    r"""Base class for every task."""
    NAME = 'TASK_NAME'

    def __init__(self):
        pass

    def get_iter(self, split, tokenizer, batch_size=16, shuffle=False, random_state=1):
        raise NotImplementedError

    def get_classifier(self):
        raise NotImplementedError

    def get_loss(self, predictions, labels):
        raise NotImplementedError

    def calculate_accuracy(self, predictions, labels):
        raise NotImplementedError

    def get_name(self):
        return self.NAME

    def get_num_classes(self):
        return self.num_classes

class TaskSamplerIter(object):
<<<<<<< HEAD
    """Iterator class used by TaskSampler."""
    def __init__(self, task_iters, method, custom_task_ratio=None):
        self.original_dataloaders = task_iters
        self.task_iters = [iter(ti) for ti in task_iters]
        self.method = method
        if custom_task_ratio is None:
            task_ratio = [math.sqrt(len(task_iter)) for task_iter in task_iters]
        else:
            task_ratio = custom_task_ratio
        self.task_probs = [tr/sum(task_ratio) for tr in task_ratio]
        self.num_total_batches = sum([len(task_iter) for task_iter in task_iters])
        self.task_index = 0
=======
    def __init__(self, task_iters):
        self.task_iters = [iter(ti) for ti in task_iters]
        self._len_tasks_called = sum([len(task_iter) for task_iter in task_iters ])
        self.task_indexes = list(range(len(task_iters)))
        task_num_examples = [len(task_iter) for task_iter in task_iters]
        total_num_examples = sum(task_num_examples)
        self.task_index = 0
        batch = []
        self.task_indexes_index = 0
>>>>>>> be3215ce
        self.batch_idx = 0

    def get_task_index(self):
        return self.task_index

<<<<<<< HEAD
    def sample_next_task(self):
        if self.method == 'sequential':
            return (self.task_index + 1) % len(self.task_iters) if self.batch_idx != 0 else 0
        else:
            return np.random.choice(len(self.task_iters), p=self.task_probs)

=======
>>>>>>> be3215ce
    def __iter__(self):
        return self

    def __next__(self):
<<<<<<< HEAD
        if self.task_iters:
            task_index = self.sample_next_task()
            task_iter = self.task_iters[task_index]
=======
        while self.task_iters:
            task_iter = self.task_iters[self.task_indexes_index]
            task_index = self.task_indexes[self.task_indexes_index]
>>>>>>> be3215ce
            try:
                batch = next(task_iter)
            except StopIteration:
                # Note that depending on how next it's implemented it could also
                # return an empty list instead of raising StopIteration
<<<<<<< HEAD

                # if iterator is empty initialize new iterator from original dataloader
                task_iter = iter(self.original_dataloaders[task_index])
                batch = next(task_iter)

            self.task_index = task_index
            self.batch_idx += 1
            if self.batch_idx > self.num_total_batches:
                logging.warning(
                    (
                        'Number of batches exceeds the expected amount. ' +
                        'Expected: {}; current batch idx: {}'
                    ).format(self.num_total_batches, self.batch_idx))
            return batch
        else:
            raise StopIteration

    def __len__(self):
        return self.num_total_batches


class MixedTaskSamplerIter(TaskSamplerIter):
    """Iterator class used by TaskSampler.
    Batch consists of multiple tasks.
    Returns batch (list) of length 4 with
    batch[0]: token ids, batch[1]: labels, batch[2]: attention_masks, batch[4]: task ids
    """
    def __init__(self, task_iters, batch_size, method, custom_task_ratio=None):
        super(MixedTaskSamplerIter, self).__init__(task_iters, method, custom_task_ratio)
        self.num_total_batches = int(np.ceil(self.num_total_batches/batch_size))
        self.batch_size = batch_size

    def __next__(self):
        if self.task_iters:
            task_selection = []
            for b in range(self.batch_size):
                self.task_index = self.sample_next_task()
                task_iter = self.task_iters[self.task_index]
                try:
                    task_sample = next(task_iter)
                    # ensure consistent label size
                    task_sample[1] = task_sample[1].view(1)
                    task_sample.append(torch.tensor(self.task_index).view(1))
                except StopIteration:
                    # Note that depending on how next it's implemented it could also
                    # return an empty list instead of raising StopIteration

                    # if iterator is empty initialize new iterator from original dataloader
                    task_iter = iter(self.original_dataloaders[self.task_index])
                    task_sample = next(task_iter)
                    task_sample[1] = task_sample[1].view(1)
                    task_sample.append(torch.tensor(self.task_index).view(1))
                task_selection.append(task_sample)
            batch = []
            for i in range(len(task_sample)):
                bla = [row[i] for row in task_selection]
                field = torch.cat([row[i].long() for row in task_selection])
                batch.append(field)
            self.batch_idx += 1
            if self.batch_idx > self.num_total_batches:
                logging.warning(
                    (
                        'Number of batches exceeds the expected amount. ' +
                        'Expected: {}; current batch idx: {}'
                    ).format(self.num_total_batches, self.batch_idx))
            return batch
        else:
            raise StopIteration

    def __len__(self):
        return self.num_total_batches


class TaskSampler(Task):
    r"""This sampler is implemented as a task.

        task_all = TaskSampler([
                            Task_A(),
                            Task_B(),
                            Task_C(),
                        ])
        train_iter = task_all.get_iter('train')
        for batch in train_iter:
            ...
    """
    # Improvements on task sampler:
    #   - [X] Mix different task examples within a batch
    #   - [X] Allow to specify sampling factors per task. For instance: [1, 2, 0.5, 0.5]
    #     will sample task 1 (25%), task 2 (50%) and task 3 and 4 (12.5%) each.
    #   - [X] Mind imbalance data (-> sample freq. sqrt of dataset length)
    def __init__(self, tasks, method='sequential', custom_task_ratio=None, mixed_batch=False):
        assert len(tasks) > 0
        self.tasks = tasks
        self.method = method
        self.custom_task_ratio = custom_task_ratio
        self.mixed_batch = mixed_batch

    def get_iter(self, split, tokenizer, batch_size=16, shuffle=False, random_state=1, max_length=32):
        if self.mixed_batch:
            task_iters = [task.get_iter(split, tokenizer, 1, shuffle, random_state, max_length) for task in self.tasks]
            self._task_sampler_iter = MixedTaskSamplerIter(task_iters, batch_size, self.method, self.custom_task_ratio)
        else:
            task_iters = [task.get_iter(split, tokenizer, batch_size, shuffle, random_state) for task in self.tasks]
            self._task_sampler_iter = TaskSamplerIter(task_iters, self.method, self.custom_task_ratio)
=======
                batch = []
            if not batch:
                self.task_iters.remove(task_iter)
                self.task_indexes.remove(task_index)
                if self.task_indexes:
                    self.task_indexes_index = self.task_indexes_index % len(self.task_indexes)
            else:
                self.task_index = task_index
                self.task_indexes_index = (self.task_indexes_index + 1) % len(self.task_indexes)
                self.batch_idx += 1
                if self.batch_idx > self._len_tasks_called:
                    logging.warning(
                        (
                            'Number of batches exceeds the expected amount. ' + \
                            'Expected: {}; current batch idx: {}'
                        ).format(self._len_tasks_called, selfbatch_idx))
                return batch

        raise StopIteration

    def __len__(self):
        return self._len_tasks_called




# TODO: implement a better sampler:
#   - Mix different tasks within a batch
#   - Allow to specify sampling factors per task. For instance: [1, 2, 0.5, 0.5]
#     will sample task 1 (25%), task 2 (50%) and task 3 and 4 (12.5%) each.
#   - Mind imbalance data (-> sample freq. sqrt of dataset length)
class TaskSampler(Task):
    """
    Args:
        tasks: Task's list
    """
    def __init__(self, tasks):
        assert len(tasks) > 0
        self.tasks = tasks

    def get_iter(self, split, tokenizer, batch_size=16, shuffle=False, random_state=1, max_length=32):
        """
        Combines batches from different tasks
        """
        # TODO: pass task params along
        task_iters = [task.get_iter(split, tokenizer) for task in self.tasks]
        self._task_sampler_iter = TaskSamplerIter(task_iters)
>>>>>>> be3215ce
        return self._task_sampler_iter

    def _get_current_tasks(self):
        task_index = self._task_sampler_iter.get_task_index()
        return self.tasks[task_index]

    def get_classifier(self):
        return self._get_current_tasks.get_classifier()

    def get_loss(self, predictions, labels):
        return self._get_current_tasks().get_loss(predictions, labels)

    def calculate_accuracy(self, predictions, labels):
        return self._get_current_tasks().calculate_accuracy(predictions, labels)

    def get_name(self):
        return self._get_current_tasks().get_name()


class SemEval18Task(Task):
    NAME = 'SemEval18'
    """
    Multi-labeled tweet data classified in 11 emotions: anger, anticipation,
    disgust, fear, joy, love, optimism, pessimism, sadness, surprise and trust.
    """
    def __init__(self, fn_tokenizer=bert_tokenizer):
        self.emotions = [
            'anger', 'anticipation', 'disgust', 'fear', 'joy',
            'love', 'optimism', 'pessimism', 'sadness', 'surprise', 'trust'
        ]
        self.fn_tokenizer = fn_tokenizer
        self.classifier = MLPClassifier(target_dim=len(self.emotions))
        self.criterion = BCEWithLogitsLoss()

    def get_iter(self, split, tokenizer, batch_size=16, shuffle=False, random_state=1, max_length=32):
        """
        Returns an iterable over the single
        Args:
            split: train/dev/test
        Returns:
            Iterable for the specified split
        """
        assert split in ['train', 'dev', 'test']
        # Load dataset into Pandas Dataframe, then extract columns as numpy arrays
        data_df = pd.read_csv('./data/semeval18_task1_class/{}.txt'.format(split), sep='\t')
        sentences = data_df.Tweet.values
        labels = data_df[self.emotions].values

        input_ids, attention_masks = self.fn_tokenizer(sentences, tokenizer, max_length=max_length)
        labels = torch.tensor(labels)

        return make_dataloader(input_ids, labels, attention_masks, batch_size, shuffle)

    def get_classifier(self):
        return self.classifier

    def get_loss(self, predictions, labels):
        return self.criterion(predictions, labels.type_as(predictions))

    def calculate_accuracy(self, predictions, labels):
        gold_labels = labels
        threshold = 0.5
        pred_labels = (predictions.clone().detach() > threshold).type_as(gold_labels)
        accuracy = jaccard_score(pred_labels, gold_labels, average='samples')
        return accuracy


class SemEval18SingleEmotionTask(SemEval18Task):
    """
    Serves as a single emotion tasks. It leverages the SemEval18 dataset which
    contains 11 emotions (anger, anticipation, disgust, fear, joy, love,
    optimism, pessimism, sadness, surprise and trust) creating an individual
    dataset for the single emotion task. This subset that we call single emotion
    tasks uses all the positive entries for the target emotion plus a random
    sampling of the remaining entries, creating a balanced dataset for this
    single emotion.
    """
    EMOTIONS = ['anger', 'anticipation', 'disgust', 'fear', 'joy', 'love',
                'optimism', 'pessimism', 'sadness', 'surprise', 'trust']

    def __init__(self, emotion, fn_tokenizer=bert_tokenizer):
        assert emotion in self.EMOTIONS
        self.emotion = emotion
        self.emotions = [self.emotion]
        self.fn_tokenizer = fn_tokenizer
        self.classifier = MLPClassifier(target_dim=2)
        self.criterion = CrossEntropyLoss()
        self.num_classes = 2


    def get_iter(self, split, tokenizer, batch_size=16, shuffle=False, random_state=1, max_length=32):
        """
        Returns an iterable over the single
        Args:
            split: train/dev/test
        Returns:
            Iterable for the specified split
        """
        assert split in ['train', 'dev', 'test']
        # Load dataset into Pandas Dataframe, then extract columns as numpy arrays
        df = pd.read_csv('./data/semeval18_task1_class/{}.txt'.format(split), sep='\t')
        # select all positive labels for the emotion and an equally sized sample of negative sentences
        df_emotion = df[df[self.emotion] == 1].copy()
        df_other = df[df[self.emotion] == 0].sample(df_emotion.shape[0], random_state=1)
        selected_df = pd.concat([df_emotion, df_other]).sample(frac=1, random_state=1)
        sentences = selected_df.Tweet.values
        labels = selected_df[self.emotions].values

        input_ids, attention_masks = self.fn_tokenizer(sentences, tokenizer, max_length=max_length)
        labels = torch.tensor(labels)

        return make_dataloader(input_ids, labels, attention_masks, batch_size, shuffle)

    def get_loss(self, predictions, labels):
        return self.criterion(predictions, labels.reshape(-1))

    def calculate_accuracy(self, predictions, labels):
        # TODO: investigate why labels is sometimes of shape [batch_size, 1] and others just [batch_size]
        # print(predictions.shape, labels.shape)
        gold_labels = torch.flatten(labels)
        n_correct = (torch.max(predictions, 1)[1].view(gold_labels.size()) == gold_labels).sum().item()
        n_total = len(gold_labels)
        return 100. * n_correct/n_total

    def get_name(self):
        return 'SemEval18{}'.format(self.emotion)
<<<<<<< HEAD
=======


class SemEval18AngerTask(SemEval18SingleEmotionTask):
    NAME = 'SemEval18anger'
    def __init__(self, fn_tokenizer=bert_tokenizer):
        super(SemEval18AngerTask, self).__init__('anger', fn_tokenizer)

class SemEval18AnticipationTask(SemEval18SingleEmotionTask):
    NAME = 'SemEval18anticipation'
    def __init__(self, fn_tokenizer=bert_tokenizer):
        super(SemEval18AnticipationTask, self).__init__('anticipation', fn_tokenizer)

class SemEval18SurpriseTask(SemEval18SingleEmotionTask):
    NAME = 'SemEval18surprise'
    def __init__(self, fn_tokenizer=bert_tokenizer):
        super(SemEval18SurpriseTask, self).__init__('surprise', fn_tokenizer)

class SemEval18TrustTask(SemEval18SingleEmotionTask):
    NAME = 'SemEval18trust'
    def __init__(self, fn_tokenizer=bert_tokenizer):
        super(SemEval18TrustTask, self).__init__('trust', fn_tokenizer)
>>>>>>> be3215ce


class OffensevalTask(Task):
    NAME = 'Offenseval'
    def __init__(self, fn_tokenizer=bert_tokenizer):

        self.fn_tokenizer = fn_tokenizer
        self.classifier = MLPClassifier(target_dim=2)
        self.criterion = CrossEntropyLoss()
        self.num_classes = 2

    # TODO: allow for
    # train_iter = task.get_iter('train')
    # len(train_iter) -> returns the number of batches
    def get_iter(self, split, tokenizer, batch_size=16, shuffle=False, random_state=1, max_length=64):
        # Load dataset into Pandas Dataframe, then extract columns as numpy arrays
        if split == 'test':
            data_df = pd.read_csv('data/offenseval/testset-levela.csv', sep='\t')
            sentences = data_df.tweet.values
            data_df_labels = pd.read_csv('data/offenseval/labels-levela.csv', sep=',', header=None)
            data_df_labels[1].replace(to_replace='OFF', value=1, inplace=True)
            data_df_labels[1].replace(to_replace='NOT', value=0, inplace=True)
            labels = data_df_labels[1].values
        else:
            data_df = pd.read_csv('data/offenseval/offenseval-training-v1.tsv', sep='\t')
            sentences = data_df.tweet.values
            data_df.subtask_a.replace(to_replace='OFF', value=1, inplace=True)
            data_df.subtask_a.replace(to_replace='NOT', value=0, inplace=True)
            labels = data_df.subtask_a.values

        input_ids, attention_masks = self.fn_tokenizer(sentences, tokenizer, max_length=max_length)
        labels = torch.tensor(labels)

        return make_dataloader(input_ids, labels, attention_masks, batch_size, shuffle)

    def get_classifier(self):
        return self.classifier

    def get_loss(self, predictions, labels):
      return self.criterion(predictions, labels)

    def calculate_accuracy(self, predictions, labels):
        bin_labels = predictions.argmax(dim=1, keepdim=False) == labels
        correct = bin_labels.sum().float().item()
        return correct / len(labels)


class SarcasmDetection(Task):
    NAME = 'SarcasmDetection'

    def __init__(self, fn_tokenizer=bert_tokenizer):
        self.classifier = MLPClassifier(target_dim=1)
        self.criterion = BCEWithLogitsLoss()
        self.fn_tokenizer = fn_tokenizer
        self.num_classes = 2
<<<<<<< HEAD
=======
        for split in ['train', 'dev', 'test']:
            self.splits.setdefault(
                split,
                pd.read_json('data/atcs_sarcasm_data/sarcasm_twitter_{}.json'.format(split), lines=True, encoding='utf8'))
>>>>>>> be3215ce

    def get_iter(self, split, tokenizer, batch_size=16, shuffle=False, random_state=1, max_length=64):
        """
        Returns an iterable over the single
        Args:
            split: train/dev/test
        Returns:
            Iterable for the specified split
        """
        assert split in ['train', 'dev', 'test']
        df = pd.read_json('data/atcs_sarcasm_data/sarcasm_twitter_{}.json'.format(split), lines=True, encoding='utf8')
        df = df.sample(frac=1).reset_index(drop=True)

        df['context'] = [l[:2] for l in df['context']]
        df['contextstr'] = ['; '.join(map(str, l)) for l in df['context']]
        df['sentence'] = df['response'] + df['contextstr']

        sentences = df.sentence.values
        labels = np.where(df.label.values == 'SARCASM', 1, 0)

        input_ids, attention_masks = self.fn_tokenizer(sentences, tokenizer, max_length=max_length)
        labels = torch.tensor(labels).unsqueeze(1)

        return make_dataloader(input_ids, labels, attention_masks, batch_size, shuffle)

    def get_classifier(self):
        return self.classifier

    def get_loss(self, predictions, labels):
        return self.criterion(predictions, labels.type_as(predictions).reshape_as(predictions))

    def calculate_accuracy(self, predictions, labels):
<<<<<<< HEAD
        labels = labels.squeeze(-1)
        pred_labels = torch.nn.functional.softmax(-predictions, dim=1).argmax(dim=1)  # according to equation 2 in the paper
        #pred_labels = torch.sigmoid(predictions).round()
        bin_labels = pred_labels == labels
        correct = bin_labels.sum().float().item()
        return correct / len(labels)
=======
        gold_labels = labels
        threshold = 0.5
        pred_labels = (predictions.clone().detach() > threshold).type_as(gold_labels)
        accuracy = accuracy_score(gold_labels, pred_labels)
        return accuracy
>>>>>>> be3215ce
<|MERGE_RESOLUTION|>--- conflicted
+++ resolved
@@ -36,7 +36,6 @@
         return self.num_classes
 
 class TaskSamplerIter(object):
-<<<<<<< HEAD
     """Iterator class used by TaskSampler."""
     def __init__(self, task_iters, method, custom_task_ratio=None):
         self.original_dataloaders = task_iters
@@ -49,50 +48,30 @@
         self.task_probs = [tr/sum(task_ratio) for tr in task_ratio]
         self.num_total_batches = sum([len(task_iter) for task_iter in task_iters])
         self.task_index = 0
-=======
-    def __init__(self, task_iters):
-        self.task_iters = [iter(ti) for ti in task_iters]
-        self._len_tasks_called = sum([len(task_iter) for task_iter in task_iters ])
-        self.task_indexes = list(range(len(task_iters)))
-        task_num_examples = [len(task_iter) for task_iter in task_iters]
-        total_num_examples = sum(task_num_examples)
-        self.task_index = 0
-        batch = []
-        self.task_indexes_index = 0
->>>>>>> be3215ce
         self.batch_idx = 0
 
     def get_task_index(self):
         return self.task_index
 
-<<<<<<< HEAD
     def sample_next_task(self):
         if self.method == 'sequential':
             return (self.task_index + 1) % len(self.task_iters) if self.batch_idx != 0 else 0
         else:
             return np.random.choice(len(self.task_iters), p=self.task_probs)
 
-=======
->>>>>>> be3215ce
     def __iter__(self):
         return self
 
     def __next__(self):
-<<<<<<< HEAD
         if self.task_iters:
             task_index = self.sample_next_task()
             task_iter = self.task_iters[task_index]
-=======
-        while self.task_iters:
-            task_iter = self.task_iters[self.task_indexes_index]
-            task_index = self.task_indexes[self.task_indexes_index]
->>>>>>> be3215ce
+
             try:
                 batch = next(task_iter)
             except StopIteration:
                 # Note that depending on how next it's implemented it could also
                 # return an empty list instead of raising StopIteration
-<<<<<<< HEAD
 
                 # if iterator is empty initialize new iterator from original dataloader
                 task_iter = iter(self.original_dataloaders[task_index])
@@ -197,55 +176,7 @@
         else:
             task_iters = [task.get_iter(split, tokenizer, batch_size, shuffle, random_state) for task in self.tasks]
             self._task_sampler_iter = TaskSamplerIter(task_iters, self.method, self.custom_task_ratio)
-=======
-                batch = []
-            if not batch:
-                self.task_iters.remove(task_iter)
-                self.task_indexes.remove(task_index)
-                if self.task_indexes:
-                    self.task_indexes_index = self.task_indexes_index % len(self.task_indexes)
-            else:
-                self.task_index = task_index
-                self.task_indexes_index = (self.task_indexes_index + 1) % len(self.task_indexes)
-                self.batch_idx += 1
-                if self.batch_idx > self._len_tasks_called:
-                    logging.warning(
-                        (
-                            'Number of batches exceeds the expected amount. ' + \
-                            'Expected: {}; current batch idx: {}'
-                        ).format(self._len_tasks_called, selfbatch_idx))
-                return batch
-
-        raise StopIteration
-
-    def __len__(self):
-        return self._len_tasks_called
-
-
-
-
-# TODO: implement a better sampler:
-#   - Mix different tasks within a batch
-#   - Allow to specify sampling factors per task. For instance: [1, 2, 0.5, 0.5]
-#     will sample task 1 (25%), task 2 (50%) and task 3 and 4 (12.5%) each.
-#   - Mind imbalance data (-> sample freq. sqrt of dataset length)
-class TaskSampler(Task):
-    """
-    Args:
-        tasks: Task's list
-    """
-    def __init__(self, tasks):
-        assert len(tasks) > 0
-        self.tasks = tasks
-
-    def get_iter(self, split, tokenizer, batch_size=16, shuffle=False, random_state=1, max_length=32):
-        """
-        Combines batches from different tasks
-        """
-        # TODO: pass task params along
-        task_iters = [task.get_iter(split, tokenizer) for task in self.tasks]
-        self._task_sampler_iter = TaskSamplerIter(task_iters)
->>>>>>> be3215ce
+
         return self._task_sampler_iter
 
     def _get_current_tasks(self):
@@ -372,30 +303,6 @@
 
     def get_name(self):
         return 'SemEval18{}'.format(self.emotion)
-<<<<<<< HEAD
-=======
-
-
-class SemEval18AngerTask(SemEval18SingleEmotionTask):
-    NAME = 'SemEval18anger'
-    def __init__(self, fn_tokenizer=bert_tokenizer):
-        super(SemEval18AngerTask, self).__init__('anger', fn_tokenizer)
-
-class SemEval18AnticipationTask(SemEval18SingleEmotionTask):
-    NAME = 'SemEval18anticipation'
-    def __init__(self, fn_tokenizer=bert_tokenizer):
-        super(SemEval18AnticipationTask, self).__init__('anticipation', fn_tokenizer)
-
-class SemEval18SurpriseTask(SemEval18SingleEmotionTask):
-    NAME = 'SemEval18surprise'
-    def __init__(self, fn_tokenizer=bert_tokenizer):
-        super(SemEval18SurpriseTask, self).__init__('surprise', fn_tokenizer)
-
-class SemEval18TrustTask(SemEval18SingleEmotionTask):
-    NAME = 'SemEval18trust'
-    def __init__(self, fn_tokenizer=bert_tokenizer):
-        super(SemEval18TrustTask, self).__init__('trust', fn_tokenizer)
->>>>>>> be3215ce
 
 
 class OffensevalTask(Task):
@@ -451,13 +358,7 @@
         self.criterion = BCEWithLogitsLoss()
         self.fn_tokenizer = fn_tokenizer
         self.num_classes = 2
-<<<<<<< HEAD
-=======
-        for split in ['train', 'dev', 'test']:
-            self.splits.setdefault(
-                split,
-                pd.read_json('data/atcs_sarcasm_data/sarcasm_twitter_{}.json'.format(split), lines=True, encoding='utf8'))
->>>>>>> be3215ce
+
 
     def get_iter(self, split, tokenizer, batch_size=16, shuffle=False, random_state=1, max_length=64):
         """
@@ -490,17 +391,9 @@
         return self.criterion(predictions, labels.type_as(predictions).reshape_as(predictions))
 
     def calculate_accuracy(self, predictions, labels):
-<<<<<<< HEAD
         labels = labels.squeeze(-1)
         pred_labels = torch.nn.functional.softmax(-predictions, dim=1).argmax(dim=1)  # according to equation 2 in the paper
         #pred_labels = torch.sigmoid(predictions).round()
         bin_labels = pred_labels == labels
         correct = bin_labels.sum().float().item()
         return correct / len(labels)
-=======
-        gold_labels = labels
-        threshold = 0.5
-        pred_labels = (predictions.clone().detach() > threshold).type_as(gold_labels)
-        accuracy = accuracy_score(gold_labels, pred_labels)
-        return accuracy
->>>>>>> be3215ce
