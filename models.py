--- conflicted
+++ resolved
@@ -63,10 +63,7 @@
     """
     Class for Multi-Layer Perceptron Classifier
     """
-<<<<<<< HEAD
-=======
-    
->>>>>>> 5c61542d
+
     def __init__(self, input_dim=768, target_dim=2, hidden_dims=[], nonlinearity='ReLU', dropout=0.0):
         super(MLPClassifier, self).__init__()
 
