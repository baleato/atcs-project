--- conflicted
+++ resolved
@@ -63,12 +63,8 @@
     """
     Class for Multi-Layer Perceptron Classifier
     """
-<<<<<<< HEAD
-    def __init__(self, input_dim=768, target_dim=2, hidden_dims=None, nonlinearity=None, dropout=0.0):
-=======
 
     def __init__(self, input_dim=768, target_dim=2, hidden_dims=[], nonlinearity='ReLU', dropout=0.0):
->>>>>>> 7295c627
         super(MLPClassifier, self).__init__()
 
         # append input and output dimension to layer list
@@ -111,10 +107,7 @@
                 params.requires_grad = True
 
         self.classifier_layer = MLPClassifier(input_dim, target_dim, hidden_dims, nonlinearity, dropout)
-<<<<<<< HEAD
-=======
-
->>>>>>> 7295c627
+
 
 
     def forward(self, inputs, attention_mask=None):
@@ -126,10 +119,7 @@
 
     def calculate_centroids(self, support, num_classes):
         support, support_labels = support
-<<<<<<< HEAD
-=======
-
->>>>>>> 7295c627
+
         # compute centroids on support set according to equation 1 in the paper
         unique_labels = support_labels.unique()
         centroids = []
@@ -138,11 +128,6 @@
                 centroids.append(support[(support_labels == i).squeeze(-1)].mean(dim=0))
             else:
                 # fill centroids for missing labels with random normal noise
-<<<<<<< HEAD
-                centroids.append(torch.randn(500))
-        return torch.stack(centroids)
-
-=======
                 logging.warning('Warning: label not found -> random centroid')
                 centroids.append(torch.randn(support.size()[1]).to(support.device))
         return torch.stack(centroids)
@@ -170,7 +155,6 @@
             self.encoder.encoder.layer[-i].load_state_dict(checkpoint['bert_l_-{}'.format(i)])
         self.classifier_layer.load_state_dict(checkpoint['outputlayer_state_dict'])
 
->>>>>>> 7295c627
 
 class ProtoMAMLLearner(nn.Module):
     def __init__(self, config, input_dim=768, target_dim=500, hidden_dims=None, nonlinearity='ReLU', dropout=0.0):
@@ -179,13 +163,8 @@
         self.output_layer = nn.Linear(target_dim, 2)
 
     def calculate_output_params(self, prototypes):
-<<<<<<< HEAD
-        W = nn.Parameter(2 * prototypes)
-        b = nn.Parameter(- torch.norm(prototypes, p=2, dim=1))
-=======
         W = 2 * prototypes
         b = - torch.norm(prototypes, p=2, dim=1)
->>>>>>> 7295c627
         return W, b
 
     def initialize_classifier(self, W, b, hard_replace=False):
@@ -195,23 +174,15 @@
         if hard_replace:
             del self.output_layer.weight
             del self.output_layer.bias
-<<<<<<< HEAD
-        self.output_layer.weight = W
-        self.output_layer.bias = b
-=======
             self.output_layer.weight = W
             self.output_layer.bias = b
         else:
             self.output_layer.weight.data = W
             self.output_layer.bias.data = b
->>>>>>> 7295c627
 
     def forward(self, inputs, attention_mask=None):
         proto_embedding = self.proto_net(inputs, attention_mask=attention_mask)
         out = self.output_layer(proto_embedding)
-<<<<<<< HEAD
-        return out
-=======
         return out
 
     def save_model(self, unfreeze_num, snapshot_path):
@@ -242,4 +213,3 @@
             self.proto_net.encoder.encoder.layer[-i].load_state_dict(checkpoint['proto_net_bert_l_-{}'.format(i)])
         self.proto_net.classifier_layer.load_state_dict(checkpoint['proto_net_classifier_state_dict'])
         self.output_layer.load_state_dict(checkpoint['output_layer_state_dict'])
->>>>>>> 7295c627
