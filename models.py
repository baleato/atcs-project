from collections import deque

import torch.nn as nn
from transformers import BertModel
from util import parse_nonlinearity


class MetaLearner(nn.Module):
    def __init__(self, config):
        super(MetaLearner, self).__init__()
        self.encoder = BertModel.from_pretrained("bert-base-uncased")
        self.encoder.requires_grad_(False)
        # TODO: unfreeze top n layers
        for block in self.encoder.encoder.layer[-(config.unfreeze_num):]:
            for params in block.parameters():
                params.requires_grad = True


<<<<<<< HEAD

        # top_n_bert_layers = deque(
        #    self.encoder.parameters(),
        #    maxlen=config.n_layers_bert_trained)
        # for params in top_n_bert_layers:
        #   params.requires_grad = True
=======
>>>>>>> 8b5bc037

    def forward(self, inputs, task_name=None, attention_mask=None):
        task_module_name = 'task_{}'.format(task_name)
        assert task_module_name in self._modules

        encoded = self.encoder(inputs, attention_mask=attention_mask)[0]
        cls_token_enc = encoded[:, 0, :]
        classifier = self._modules[task_module_name]
        return classifier(cls_token_enc)

    def add_task_classifier(self, task_name, classifier):
        assert issubclass(type(classifier), nn.Module)
        self.add_module('task_{}'.format(task_name), classifier)



class MLPClassifier(nn.Module):
    """
    Class for Multi-Layer Perceptron Classifier
    """
    def __init__(self, input_dim=768, target_dim=2, hidden_dims=[], nonlinearity=None, dropout=0.0):
        super(MLPClassifier, self).__init__()

        # append input and output dimension to layer list
        hidden_dims.insert(0, input_dim)
        hidden_dims.append(target_dim)

        # stack layers with dropout and specified nonlinearity
        layers = []
        for h, h_next in zip(hidden_dims, hidden_dims[1:]):
            layers.append(nn.Linear(h, h_next))
            if dropout > 0:
                layers.append(nn.Dropout(p=dropout))
            if nonlinearity is not None:
                layers.append(parse_nonlinearity(nonlinearity))

        # remove nonlinearity and dropout for output layer
        if nonlinearity is not None:
            layers.pop()
            if dropout > 0:
                layers.pop()

        self.network = nn.Sequential(*layers)


    def forward(self, input):
        output = self.network(input)
        return output<|MERGE_RESOLUTION|>--- conflicted
+++ resolved
@@ -10,21 +10,9 @@
         super(MetaLearner, self).__init__()
         self.encoder = BertModel.from_pretrained("bert-base-uncased")
         self.encoder.requires_grad_(False)
-        # TODO: unfreeze top n layers
         for block in self.encoder.encoder.layer[-(config.unfreeze_num):]:
             for params in block.parameters():
                 params.requires_grad = True
-
-
-<<<<<<< HEAD
-
-        # top_n_bert_layers = deque(
-        #    self.encoder.parameters(),
-        #    maxlen=config.n_layers_bert_trained)
-        # for params in top_n_bert_layers:
-        #   params.requires_grad = True
-=======
->>>>>>> 8b5bc037
 
     def forward(self, inputs, task_name=None, attention_mask=None):
         task_module_name = 'task_{}'.format(task_name)
