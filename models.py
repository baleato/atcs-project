from collections import deque

import torch.nn as nn
from transformers import BertModel
from util import parse_nonlinearity
import torch
from copy import deepcopy

import logging

class MetaLearner(nn.Module):
    def __init__(self, config):
        super(MetaLearner, self).__init__()
        self.encoder = BertModel.from_pretrained("bert-base-uncased")
        self.encoder.requires_grad_(False)
        for block in self.encoder.encoder.layer[-(config.unfreeze_num):]:
            for params in block.parameters():
                params.requires_grad = True

    def forward(self, inputs, task_name=None, attention_mask=None):
        task_module_name = 'task_{}'.format(task_name)
        assert task_module_name in self._modules

        encoded = self.encoder(inputs, attention_mask=attention_mask)[0]
        cls_token_enc = encoded[:, 0, :]
        classifier = self._modules[task_module_name]
        return classifier(cls_token_enc)

    def add_task_classifier(self, task_name, classifier):
        assert issubclass(type(classifier), nn.Module)
        self.add_module('task_{}'.format(task_name), classifier)

    def save_model(self, unfreeze_num, snapshot_path):
        # FIXME #2: also save optimizer state_dict, epochs, loss, etc
        # Copy instance of model to avoid mutation while training
        bert_model_copy = deepcopy(self.encoder)

        # Delete frozen layers from model_copy instance, save state_dicts
        state_dicts = {'unfreeze_num': unfreeze_num}
        for module in self._modules:
            if module == 'encoder':
                for i in range(1, unfreeze_num+1):
                    state_dicts['bert_l_-{}'.format(i)] = bert_model_copy.encoder.layer[-i].state_dict()
            if 'task' in module:
                state_dicts[module+'_state_dict'] = self._modules[module].state_dict()
        torch.save(state_dicts, snapshot_path)


    def load_model(self, path, device):
        # Load dictionary with BERT and MLP state_dicts
        checkpoint = torch.load(path, map_location=device)
        unfreeze_num = checkpoint['unfreeze_num']
        # Overwrite last n BERT blocks, overwrite MLP params
        for i in range(1, unfreeze_num + 1):
            self.encoder.encoder.layer[-i].load_state_dict(checkpoint['bert_l_-{}'.format(i)])
        for module in self._modules:
            if 'task' in module:
                self._modules[module].load_state_dict(checkpoint[module+'_state_dict'])



class MLPClassifier(nn.Module):
    """
    Class for Multi-Layer Perceptron Classifier
    """
    def __init__(self, input_dim=768, target_dim=2, hidden_dims=None, nonlinearity=None, dropout=0.0):
        super(MLPClassifier, self).__init__()

        # append input and output dimension to layer list
        if hidden_dims is None:
            hidden_dims = []
        hidden_dims.insert(0, input_dim)
        hidden_dims.append(target_dim)

        # stack layers with dropout and specified nonlinearity
        layers = []
        for h, h_next in zip(hidden_dims, hidden_dims[1:]):
            layers.append(nn.Linear(h, h_next))
            if dropout > 0:
                layers.append(nn.Dropout(p=dropout))
            if nonlinearity is not None:
                layers.append(parse_nonlinearity(nonlinearity))

        # remove nonlinearity and dropout for output layer
        if nonlinearity is not None:
            layers.pop()
            if dropout > 0:
                layers.pop()

        self.network = nn.Sequential(*layers)

    def forward(self, input):
        output = self.network(input)
        return output


class PrototypeLearner(nn.Module):
    def __init__(self, config, input_dim=768, target_dim=500, hidden_dims=None, nonlinearity='ReLU', dropout=0.0):
        super(PrototypeLearner, self).__init__()
        if hidden_dims is None:
            hidden_dims = []
        self.encoder = BertModel.from_pretrained("bert-base-uncased")
        self.encoder.requires_grad_(False)
        for block in self.encoder.encoder.layer[-(config.unfreeze_num):]:
            for params in block.parameters():
                params.requires_grad = True

        self.classifier_layer = MLPClassifier(input_dim, target_dim, hidden_dims, nonlinearity, dropout)


    def forward(self, inputs, attention_mask=None):
        encoded = self.encoder(inputs, attention_mask=attention_mask)[0]
        cls_token_enc = encoded[:, 0, :]
        out = self.classifier_layer(cls_token_enc)

        return out

    def calculate_centroids(self, support, num_classes):
        support, support_labels = support
        # compute centroids on support set according to equation 1 in the paper
        unique_labels = support_labels.unique()
        centroids = []
        for i in range(num_classes):
            if i in unique_labels:
                centroids.append(support[(support_labels == i).squeeze(-1)].mean(dim=0))
            else:
                # fill centroids for missing labels with random normal noise
                logging.warning('Warning: label not found -> random centroid')
                centroids.append(torch.randn(support.size()[1]).to(support.device))
        return torch.stack(centroids)

    def save_model(self, unfreeze_num, snapshot_path):
        # FIXME #2: also save optimizer state_dict, epochs, loss, etc
        # Copy instance of model to avoid mutation while training
        bert_model_copy = deepcopy(self.encoder)

        # Delete frozen layers from model_copy instance, save state_dicts
        state_dicts = {'unfreeze_num': unfreeze_num}
        for module in self._modules:
            if module == 'encoder':
                for i in range(1, unfreeze_num+1):
                    state_dicts['bert_l_-{}'.format(i)] = bert_model_copy.encoder.layer[-i].state_dict()
        state_dicts['outputlayer_state_dict'] = self.classifier_layer.state_dict()
        torch.save(state_dicts, snapshot_path)

    def load_model(self, path, device):
        # Load dictionary with BERT and MLP state_dicts
        checkpoint = torch.load(path, map_location=device)
        unfreeze_num = checkpoint['unfreeze_num']
        # Overwrite last n BERT blocks, overwrite MLP params
        for i in range(1, unfreeze_num + 1):
            self.encoder.encoder.layer[-i].load_state_dict(checkpoint['bert_l_-{}'.format(i)])
        self.classifier_layer.load_state_dict(checkpoint['outputlayer_state_dict'])


class ProtoMAMLLearner(nn.Module):
    def __init__(self, config, input_dim=768, target_dim=500, hidden_dims=None, nonlinearity='ReLU', dropout=0.0):
        super(ProtoMAMLLearner, self).__init__()
        self.proto_net = PrototypeLearner(config, input_dim, target_dim, hidden_dims, nonlinearity, dropout)
        self.output_layer = nn.Linear(target_dim, 2)

    def calculate_output_params(self, prototypes):
        W = 2 * prototypes
        b = - torch.norm(prototypes, p=2, dim=1)
        return W, b

    def initialize_classifier(self, W, b, hard_replace=False):
        # hard replace completely deletes the Parameter from memory
        # if the parameter was specified in the optimizer it needs to be replaced with a parameter
        # before calling optimizer.step()
        if hard_replace:
            del self.output_layer.weight
            del self.output_layer.bias
            self.output_layer.weight = W
            self.output_layer.bias = b
        else:
            self.output_layer.weight.data = W
            self.output_layer.bias.data = b

    def forward(self, inputs, attention_mask=None):
        proto_embedding = self.proto_net(inputs, attention_mask=attention_mask)
        out = self.output_layer(proto_embedding)
        return out

    def save_model(self, unfreeze_num, snapshot_path):
<<<<<<< HEAD
        # FIXME #2: also save optimizer state_dict, epochs, loss, etc
        # Copy instance of model to avoid mutation while training
        bert_model_copy = deepcopy(self.proto_net.encoder)
=======
        # Copy instance of model to avoid mutation while training
        proto_net_encoder = deepcopy(self.proto_net.encoder)
        proto_net_classifier = deepcopy(self.proto_net.classifier_layer)
        classifier = deepcopy(self.output_layer)
>>>>>>> e6f5d46c

        # Delete frozen layers from model_copy instance, save state_dicts
        state_dicts = {'unfreeze_num': unfreeze_num}
        for module in self.proto_net._modules:
            if module == 'encoder':
                for i in range(1, unfreeze_num+1):
<<<<<<< HEAD
                    state_dicts['bert_l_-{}'.format(i)] = bert_model_copy.encoder.layer[-i].state_dict()
        state_dicts['classifier_layer_state_dict'] = self.proto_net.classifier_layer.state_dict()
        state_dicts['outputlayer_state_dict'] = self.output_layer.state_dict()
=======
                    state_dicts['proto_net_bert_l_-{}'.format(i)] = proto_net_encoder.encoder.layer[-i].state_dict()
        state_dicts['proto_net_classifier_state_dict'] = proto_net_classifier.state_dict()
        state_dicts['output_layer_state_dict'] = classifier.state_dict()

>>>>>>> e6f5d46c
        torch.save(state_dicts, snapshot_path)

    def load_model(self, path, device):
        # Load dictionary with BERT and MLP state_dicts
        checkpoint = torch.load(path, map_location=device)
        unfreeze_num = checkpoint['unfreeze_num']
        # Overwrite last n BERT blocks, overwrite MLP params
        for i in range(1, unfreeze_num + 1):
<<<<<<< HEAD
            self.proto_net.encoder.encoder.layer[-i].load_state_dict(checkpoint['bert_l_-{}'.format(i)])
        self.proto_net.classifier_layer.load_state_dict(checkpoint['classifier_layer_state_dict'])
        self.output_layer.load_state_dict(checkpoint['outputlayer_state_dict'])
=======
            self.proto_net.encoder.encoder.layer[-i].load_state_dict(checkpoint['proto_net_bert_l_-{}'.format(i)])
        self.proto_net.classifier_layer.load_state_dict(checkpoint['proto_net_classifier_state_dict'])
        self.output_layer.load_state_dict(checkpoint['output_layer_state_dict'])
>>>>>>> e6f5d46c
<|MERGE_RESOLUTION|>--- conflicted
+++ resolved
@@ -183,32 +183,20 @@
         return out
 
     def save_model(self, unfreeze_num, snapshot_path):
-<<<<<<< HEAD
-        # FIXME #2: also save optimizer state_dict, epochs, loss, etc
-        # Copy instance of model to avoid mutation while training
-        bert_model_copy = deepcopy(self.proto_net.encoder)
-=======
         # Copy instance of model to avoid mutation while training
         proto_net_encoder = deepcopy(self.proto_net.encoder)
         proto_net_classifier = deepcopy(self.proto_net.classifier_layer)
         classifier = deepcopy(self.output_layer)
->>>>>>> e6f5d46c
 
         # Delete frozen layers from model_copy instance, save state_dicts
         state_dicts = {'unfreeze_num': unfreeze_num}
         for module in self.proto_net._modules:
             if module == 'encoder':
                 for i in range(1, unfreeze_num+1):
-<<<<<<< HEAD
-                    state_dicts['bert_l_-{}'.format(i)] = bert_model_copy.encoder.layer[-i].state_dict()
-        state_dicts['classifier_layer_state_dict'] = self.proto_net.classifier_layer.state_dict()
-        state_dicts['outputlayer_state_dict'] = self.output_layer.state_dict()
-=======
                     state_dicts['proto_net_bert_l_-{}'.format(i)] = proto_net_encoder.encoder.layer[-i].state_dict()
         state_dicts['proto_net_classifier_state_dict'] = proto_net_classifier.state_dict()
         state_dicts['output_layer_state_dict'] = classifier.state_dict()
 
->>>>>>> e6f5d46c
         torch.save(state_dicts, snapshot_path)
 
     def load_model(self, path, device):
@@ -217,12 +205,6 @@
         unfreeze_num = checkpoint['unfreeze_num']
         # Overwrite last n BERT blocks, overwrite MLP params
         for i in range(1, unfreeze_num + 1):
-<<<<<<< HEAD
-            self.proto_net.encoder.encoder.layer[-i].load_state_dict(checkpoint['bert_l_-{}'.format(i)])
-        self.proto_net.classifier_layer.load_state_dict(checkpoint['classifier_layer_state_dict'])
-        self.output_layer.load_state_dict(checkpoint['outputlayer_state_dict'])
-=======
             self.proto_net.encoder.encoder.layer[-i].load_state_dict(checkpoint['proto_net_bert_l_-{}'.format(i)])
         self.proto_net.classifier_layer.load_state_dict(checkpoint['proto_net_classifier_state_dict'])
-        self.output_layer.load_state_dict(checkpoint['output_layer_state_dict'])
->>>>>>> e6f5d46c
+        self.output_layer.load_state_dict(checkpoint['output_layer_state_dict'])