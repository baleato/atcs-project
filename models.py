from collections import deque

import torch.nn as nn
from transformers import BertModel
from util import parse_nonlinearity
import torch
from copy import deepcopy

import logging

class MetaLearner(nn.Module):
    def __init__(self, config):
        super(MetaLearner, self).__init__()
        self.encoder = BertModel.from_pretrained("bert-base-uncased")
        self.encoder.requires_grad_(False)
        for block in self.encoder.encoder.layer[-(config.unfreeze_num):]:
            for params in block.parameters():
                params.requires_grad = True

    def forward(self, inputs, task_name=None, attention_mask=None):
        task_module_name = 'task_{}'.format(task_name)
        assert task_module_name in self._modules

        encoded = self.encoder(inputs, attention_mask=attention_mask)[0]
        cls_token_enc = encoded[:, 0, :]
        classifier = self._modules[task_module_name]
        return classifier(cls_token_enc)

    def add_task_classifier(self, task_name, classifier):
        assert issubclass(type(classifier), nn.Module)
        self.add_module('task_{}'.format(task_name), classifier)

    def save_model(self, unfreeze_num, snapshot_path):
        # FIXME #2: also save optimizer state_dict, epochs, loss, etc
        # Copy instance of model to avoid mutation while training
        bert_model_copy = deepcopy(self.encoder)

        # Delete frozen layers from model_copy instance, save state_dicts
        state_dicts = {'unfreeze_num': unfreeze_num}
        for module in self._modules:
            if module == 'encoder':
                for i in range(1, unfreeze_num+1):
                    state_dicts['bert_l_-{}'.format(i)] = bert_model_copy.encoder.layer[-i].state_dict()
            if 'task' in module:
                state_dicts[module+'_state_dict'] = self._modules[module].state_dict()
        torch.save(state_dicts, snapshot_path)


    def load_model(self, path, device):
        # Load dictionary with BERT and MLP state_dicts
        checkpoint = torch.load(path, map_location=device)
        unfreeze_num = checkpoint['unfreeze_num']
        # Overwrite last n BERT blocks, overwrite MLP params
        for i in range(1, unfreeze_num + 1):
            self.encoder.encoder.layer[-i].load_state_dict(checkpoint['bert_l_-{}'.format(i)])
        for module in self._modules:
            if 'task' in module:
                self._modules[module].load_state_dict(checkpoint[module+'_state_dict'])



class MLPClassifier(nn.Module):
    """
    Class for Multi-Layer Perceptron Classifier
    """
    def __init__(self, input_dim=768, target_dim=2, hidden_dims=None, nonlinearity=None, dropout=0.0):
        super(MLPClassifier, self).__init__()

        # append input and output dimension to layer list
        if hidden_dims is None:
            hidden_dims = []
        hidden_dims.insert(0, input_dim)
        hidden_dims.append(target_dim)

        # stack layers with dropout and specified nonlinearity
        layers = []
        for h, h_next in zip(hidden_dims, hidden_dims[1:]):
            layers.append(nn.Linear(h, h_next))
            if dropout > 0:
                layers.append(nn.Dropout(p=dropout))
            if nonlinearity is not None:
                layers.append(parse_nonlinearity(nonlinearity))

        # remove nonlinearity and dropout for output layer
        if nonlinearity is not None:
            layers.pop()
            if dropout > 0:
                layers.pop()

        self.network = nn.Sequential(*layers)

    def forward(self, input):
        output = self.network(input)
        return output


class PrototypeLearner(nn.Module):
    def __init__(self, config, input_dim=768, target_dim=500, hidden_dims=None, nonlinearity='ReLU', dropout=0.0):
        super(PrototypeLearner, self).__init__()
        if hidden_dims is None:
            hidden_dims = []
        self.encoder = BertModel.from_pretrained("bert-base-uncased")
        self.encoder.requires_grad_(False)
        for block in self.encoder.encoder.layer[-(config.unfreeze_num):]:
            for params in block.parameters():
                params.requires_grad = True

        self.classifier_layer = MLPClassifier(input_dim, target_dim, hidden_dims, nonlinearity, dropout)


    def forward(self, inputs, attention_mask=None):
        encoded = self.encoder(inputs, attention_mask=attention_mask)[0]
        cls_token_enc = encoded[:, 0, :]
        out = self.classifier_layer(cls_token_enc)

        return out

    def calculate_centroids(self, support, num_classes):
        support, support_labels = support
        # compute centroids on support set according to equation 1 in the paper
        unique_labels = support_labels.unique()
        centroids = []
        for i in range(num_classes):
            if i in unique_labels:
                centroids.append(support[(support_labels == i).squeeze(-1)].mean(dim=0))
            else:
                # fill centroids for missing labels with random normal noise
                logging.warning('Warning: label not found -> random centroid')
                centroids.append(torch.randn(support.size()[1]).to(support.device))
        return torch.stack(centroids)

    def save_model(self, unfreeze_num, snapshot_path):
        # FIXME #2: also save optimizer state_dict, epochs, loss, etc
        # Copy instance of model to avoid mutation while training
        bert_model_copy = deepcopy(self.encoder)

        # Delete frozen layers from model_copy instance, save state_dicts
        state_dicts = {'unfreeze_num': unfreeze_num}
        for module in self._modules:
            if module == 'encoder':
                for i in range(1, unfreeze_num+1):
                    state_dicts['bert_l_-{}'.format(i)] = bert_model_copy.encoder.layer[-i].state_dict()
        state_dicts['outputlayer_state_dict'] = self.classifier_layer.state_dict()
        torch.save(state_dicts, snapshot_path)

    def load_model(self, path, device):
        # Load dictionary with BERT and MLP state_dicts
        checkpoint = torch.load(path, map_location=device)
        unfreeze_num = checkpoint['unfreeze_num']
        # Overwrite last n BERT blocks, overwrite MLP params
        for i in range(1, unfreeze_num + 1):
            self.encoder.encoder.layer[-i].load_state_dict(checkpoint['bert_l_-{}'.format(i)])
        self.classifier_layer.load_state_dict(checkpoint['outputlayer_state_dict'])


class ProtoMAMLLearner(nn.Module):
    def __init__(self, config, input_dim=768, target_dim=500, hidden_dims=None, nonlinearity='ReLU', dropout=0.0):
        super(ProtoMAMLLearner, self).__init__()
        self.proto_net = PrototypeLearner(config, input_dim, target_dim, hidden_dims, nonlinearity, dropout)
        self.output_layer = nn.Linear(target_dim, 2)

    def calculate_output_params(self, prototypes):
        W = 2 * prototypes
        b = - torch.norm(prototypes, p=2, dim=1)
        return W, b

    def initialize_classifier(self, W, b, hard_replace=False):
        # hard replace completely deletes the Parameter from memory
        # if the parameter was specified in the optimizer it needs to be replaced with a parameter
        # before calling optimizer.step()
        if hard_replace:
            del self.output_layer.weight
            del self.output_layer.bias
            self.output_layer.weight = W
            self.output_layer.bias = b
        else:
            self.output_layer.weight.data = W
            self.output_layer.bias.data = b

    def forward(self, inputs, attention_mask=None):
        proto_embedding = self.proto_net(inputs, attention_mask=attention_mask)
        out = self.output_layer(proto_embedding)
<<<<<<< HEAD
        return out

    def save_model(self, unfreeze_num, snapshot_path):
        # Copy instance of model to avoid mutation while training
        proto_net_encoder = deepcopy(self.proto_net.encoder)
        proto_net_classifier = deepcopy(self.proto_net.classifier_layer)
        classifier = deepcopy(self.output_layer)

        # Delete frozen layers from model_copy instance, save state_dicts
        state_dicts = {'unfreeze_num': unfreeze_num}
        for module in self.proto_net._modules:
            if module == 'encoder':
                for i in range(1, unfreeze_num+1):
                    state_dicts['proto_net_bert_l_-{}'.format(i)] = proto_net_encoder.encoder.layer[-i].state_dict()
        state_dicts['proto_net_classifier_state_dict'] = proto_net_classifier.state_dict()
        state_dicts['output_layer_state_dict'] = classifier.state_dict()

        torch.save(state_dicts, snapshot_path)

    def load_model(self, path, device):
        # Load dictionary with BERT and MLP state_dicts
        checkpoint = torch.load(path, map_location=device)
        unfreeze_num = checkpoint['unfreeze_num']
        # Overwrite last n BERT blocks, overwrite MLP params
        for i in range(1, unfreeze_num + 1):
            self.proto_net.encoder.encoder.layer[-i].load_state_dict(checkpoint['proto_net_bert_l_-{}'.format(i)])
        self.proto_net.classifier_layer.load_state_dict(checkpoint['proto_net_classifier_state_dict'])
        self.output_layer.load_state_dict(checkpoint['output_layer_state_dict'])
=======
        return out
>>>>>>> e0542356
<|MERGE_RESOLUTION|>--- conflicted
+++ resolved
@@ -180,7 +180,6 @@
     def forward(self, inputs, attention_mask=None):
         proto_embedding = self.proto_net(inputs, attention_mask=attention_mask)
         out = self.output_layer(proto_embedding)
-<<<<<<< HEAD
         return out
 
     def save_model(self, unfreeze_num, snapshot_path):
@@ -208,7 +207,4 @@
         for i in range(1, unfreeze_num + 1):
             self.proto_net.encoder.encoder.layer[-i].load_state_dict(checkpoint['proto_net_bert_l_-{}'.format(i)])
         self.proto_net.classifier_layer.load_state_dict(checkpoint['proto_net_classifier_state_dict'])
-        self.output_layer.load_state_dict(checkpoint['output_layer_state_dict'])
-=======
-        return out
->>>>>>> e0542356
+        self.output_layer.load_state_dict(checkpoint['output_layer_state_dict'])