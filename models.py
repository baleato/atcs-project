--- conflicted
+++ resolved
@@ -6,7 +6,7 @@
 
 
 class MetaLearner(nn.Module):
-    def __init__(self, config, n_classes=11):
+    def __init__(self, config):
         super(MetaLearner, self).__init__()
         self.encoder = BertModel.from_pretrained("bert-base-uncased")
         self.encoder.requires_grad_(False)
@@ -22,20 +22,12 @@
         #    maxlen=config.n_layers_bert_trained)
         # for params in top_n_bert_layers:
         #   params.requires_grad = True
-<<<<<<< HEAD
-        n_bert_embed = 768
-        self.emo_classifier = MLPClassifier(n_bert_embed, n_classes)
 
-    def forward(self, sentences, attention_mask=None):
-        encoded = self.encoder(sentences, attention_mask=attention_mask)[0]
-=======
-
-    def forward(self, inputs, task_name=None):
+    def forward(self, inputs, task_name=None, attention_mask=None):
         task_module_name = 'task_{}'.format(task_name)
         assert task_module_name in self._modules
 
-        encoded = self.encoder(inputs)[0]
->>>>>>> 66b168b8
+        encoded = self.encoder(inputs, attention_mask=attention_mask)[0]
         cls_token_enc = encoded[:, 0, :]
         classifier = self._modules[task_module_name]
         return classifier(cls_token_enc)
@@ -50,11 +42,7 @@
     """
     Class for Multi-Layer Perceptron Classifier
     """
-<<<<<<< HEAD
-    def __init__(self, input_dim, target_dim, hidden_dims=[], nonlinearity=None, dropout=0.0):
-=======
-    def __init__(self, input_dim=768, target_dim=2):
->>>>>>> 66b168b8
+    def __init__(self, input_dim=768, target_dim=2, hidden_dims=[], nonlinearity=None, dropout=0.0):
         super(MLPClassifier, self).__init__()
 
         # append input and output dimension to layer list
