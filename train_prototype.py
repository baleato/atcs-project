import os
import time
import sys
import glob
from datetime import timedelta

from torch import load
import torch.nn as nn
import torch
from transformers import BertTokenizer

from util import (
    get_args, get_pytorch_device, get_model, load_model,
    save_model)
from tasks import *
from torch.utils.tensorboard import SummaryWriter
from models import MetaLearner, PrototypeLearner

from datetime import datetime
import torch.optim as optim


def meta_train():
    """
    We'll start with binary classifiers (2-way classification)
    for step in range(num_steps):
        # Training
        for i in num_samples:
            task_batch_train := Sample tasks based on meta_batch_size (training set) (and task frequencies)
            for task in task_batch_train:
                forward
                loss
                backward

        # Meta-training
        if step % meta_every == 0:
            task_batch_test :=  Sample tasks not included in task_batch_train
                                meta_batch_test_size (> meta_batch_size, all?)
            for task in task_batch_test:
                forward
                loss
                backward

    params:
        - tasks
        - num_classes: number of classes (N in N-way classification.). Default 2.
        - num_samples: examples for inner gradient update (K in K-shotlearning).
        - meta_batch_size: number of N-way tasks per batch
    """
    pass

def compute_distance(samples, centroids):
    # compute distances
    distances = torch.ones(samples.shape[0], 2)
    for i in range(distances.shape[1]):
        distances[:, i] = torch.norm(samples - centroids[i], dim=1)
    return distances


def train(tasks, model, args, device):
    # Define logging
    os.makedirs(args.save_path, exist_ok=True)
    writer = SummaryWriter(
        os.path.join(args.save_path, 'runs', '{}'.format(datetime.now()).replace(":","_")))

    header = '      Time                    Task   Epoch  Iteration   Progress  %Epoch       ' + \
        'Loss   Dev/Loss     Accuracy      Dev/Acc'
    log_template = '{:>10} {:>25} {:7.0f} {:10.0f} {:5.0f}/{:<5.0f} {:5.0f}% ' + \
        '{:10.6f}              {:10.6f}'
    dev_log_template = '{:>10} {:>25} {:7.0f} {:10.0f} {:5.0f}/{:<5.0f} {:5.0f}%' + \
        '            {:10.6f}              {:12.6f}'

    print(header)
    start = time.time()

    # Define optimizers and loss function
    optimizer = optim.Adam(params=model.parameters(), lr=args.lr)
    criterion = nn.CrossEntropyLoss()

    # TODO maybe find nicer solution for passing(handling) the tokenizer
    print('Loading Tokenizer..')
    tokenizer = BertTokenizer.from_pretrained('bert-base-uncased', do_lower_case=True)

    model.to(device)
    model.train()

    best_dev_acc = -1
    iterations, running_loss = 0, 0.0
    for epoch in range(args.max_epochs):
        for task in tasks:
            # Iterate over the data
            train_iter = task.get_iter('train', tokenizer, batch_size=args.batch_size, shuffle=True)
            train_iter_len = len(train_iter)
            dev_iter = task.get_iter('dev', tokenizer, batch_size=args.batch_size)
            dev_iter_len = len(dev_iter)
            model.train()
            for batch_idx, batch in enumerate(train_iter):
                # Reset .grad attributes for weights
                optimizer.zero_grad()

                # Extract the sentence_ids and target vector, send sentences to GPU
                sentences = batch[0].to(device)
                labels = batch[1]
                attention_masks = batch[2].to(device)

                # divide into support and query set
                split_index = int(3 * (sentences.shape[0] / 4)) # splits into 3/4 support set and 1/4 query set
                indices = torch.randperm(sentences.shape[0])
                support = sentences[indices[:split_index]].to(device)
                support_mask = attention_masks[indices[:split_index]].to(device)
                support_labels = labels[indices[:split_index]]
                query = sentences[split_index:].to(device)
                query_mask = attention_masks[split_index:].to(device)
                query_labels = labels[split_index:]

                # Feed sentences into BERT instance, compute loss, perform backward
                # pass, update weights.

                support_embedding = model(support, attention_mask=support_mask)

                centroids = model.calculate_centroids((support_embedding, support_labels), task.tasks[train_iter.get_task_index()].num_classes)#, query_labels, train_iter, task)

                query_embedding = model(query, attention_mask=query_mask)
                distances = compute_distance(query_embedding, centroids)
<<<<<<< HEAD
                #predictions = torch.nn.functional.softmax(-distances, dim=1).argmax(dim=1)  # according to equation 2 in the paper
=======
                predictions = torch.nn.functional.softmax(-distances, dim=1).argmax(dim=1)  # according to equation 2 in the paper
>>>>>>> 1669e285


                loss = criterion(-distances, query_labels.squeeze(-1).long().to(device))
                if torch.isnan(loss).item():
                    print(centroids[0])
                    raise Exception("Got NaNs in loss function. Happens only sometimes... Investigate why!")
                loss.backward()
                optimizer.step()

                running_loss += loss.item()
                iterations += 1
                if iterations % args.log_every == 0:
<<<<<<< HEAD
                    acc = task.calculate_accuracy(-distances, query_labels.to(device))
=======
                    acc = task.calculate_accuracy(predictions, query_labels.to(device))
>>>>>>> 1669e285
                    iter_loss = running_loss / args.log_every
                    writer.add_scalar('{}/Accuracy/train'.format(task.get_name()), acc, iterations)
                    writer.add_scalar('{}/Loss/train'.format(task.get_name()), iter_loss, iterations)
                    print(log_template.format(
                        str(timedelta(seconds=int(time.time() - start))),
                        task.get_name(),
                        epoch,
                        iterations,
                        batch_idx+1, train_iter_len,
                        (batch_idx+1) / train_iter_len * 100,
                        iter_loss, acc))
                    running_loss = 0.0

                # saving redundant parameters
                # Save model checkpoints.
                if iterations % args.save_every == 0:
<<<<<<< HEAD
                    acc = task.calculate_accuracy(-distances, query_labels.to(device))
=======
                    acc = task.calculate_accuracy(predictions, query_labels.to(device))
>>>>>>> 1669e285

                    snapshot_prefix = os.path.join(args.save_path, 'snapshot')
                    snapshot_path = (
                            snapshot_prefix +
                            '_acc_{:.4f}_loss_{:.6f}_iter_{}_model.pt'
                        ).format(acc, loss.item(), iterations)
                    # FIXME: save_model
                    save_model(model, args.unfreeze_num, snapshot_path)
                    # Keep only the last snapshot
                    for f in glob.glob(snapshot_prefix + '*'):
                        if f != snapshot_path:
                            os.remove(f)

            # not sure if needed for meta learning
            # # ============================ EVALUATION ============================
            # model.eval()
            #
            # # calculate accuracy on validation set
            # sum_dev_loss, sum_dev_acc = 0, 0
            # with torch.no_grad():
            #     for dev_batch in dev_iter:
            #         sentences = dev_batch[0].to(device)
            #         labels = dev_batch[1]
            #         attention_masks = batch[2].to(device)
            #         outputs = model(sentences, task.get_name(), attention_mask=attention_masks)
            #         # Loss
            #         batch_dev_loss = task.get_loss(outputs, labels.to(device))
            #         sum_dev_loss += batch_dev_loss.item()
            #         # Accuracy
            #         acc = task.calculate_accuracy(outputs, labels.to(device))
            #         sum_dev_acc += acc
            # dev_acc = sum_dev_acc / dev_iter_len
            # dev_loss = sum_dev_loss / dev_iter_len
            #
            # print(dev_log_template.format(
            #         str(timedelta(seconds=int(time.time() - start))),
            #         task.get_name(),
            #         epoch,
            #         iterations,
            #         batch_idx+1, train_iter_len,
            #         (batch_idx+1) / train_iter_len * 100,
            #         dev_loss, dev_acc))
            #
            # writer.add_scalar('{}/Accuracy/dev'.format(task.get_name()), dev_acc, iterations)
            # writer.add_scalar('{}/Loss/dev'.format(task.get_name()), dev_loss, iterations)
            #
            # if best_dev_acc < dev_acc:
            #     best_dev_acc = dev_acc
            #     snapshot_prefix = os.path.join(args.save_path, 'best_snapshot')
            #     snapshot_path = (
            #             snapshot_prefix +
            #             '_acc_{:.4f}_loss_{:.6f}_iter_{}_model.pt'
            #         ).format(dev_acc, dev_loss, iterations)
            #     # FIXME: save_model
            #     #save_model(model, args.unfreeze_num, snapshot_path)
            #     # Keep only the best snapshot
            #     for f in glob.glob(snapshot_prefix + '*'):
            #         if f != snapshot_path:
            #             os.remove(f)

    writer.close()


if __name__ == '__main__':
    args = get_args()
    for key, value in vars(args).items():
        print(key + ' : ' + str(value))
    device = get_pytorch_device(args)

    if args.resume_snapshot:
        print("Loading models from snapshot")
        model = MetaLearner(args)
        model = load_model(args.resume_snapshot, model, args.unfreeze_num, device)
    else:
        print("Tasks")
        tasks = []
        #for emotion in SemEval18SingleEmotionTask.EMOTIONS:
        #    tasks.append(SemEval18SingleEmotionTask(emotion))
        tasks.append(SarcasmDetection())
        tasks.append(OffensevalTask())
        model = PrototypeLearner(args, hidden_dims=[500])
        sampler = TaskSampler(tasks, method='random')
    results = train([sampler], model, args, device)
<|MERGE_RESOLUTION|>--- conflicted
+++ resolved
@@ -122,11 +122,9 @@
 
                 query_embedding = model(query, attention_mask=query_mask)
                 distances = compute_distance(query_embedding, centroids)
-<<<<<<< HEAD
+
                 #predictions = torch.nn.functional.softmax(-distances, dim=1).argmax(dim=1)  # according to equation 2 in the paper
-=======
-                predictions = torch.nn.functional.softmax(-distances, dim=1).argmax(dim=1)  # according to equation 2 in the paper
->>>>>>> 1669e285
+
 
 
                 loss = criterion(-distances, query_labels.squeeze(-1).long().to(device))
@@ -139,11 +137,7 @@
                 running_loss += loss.item()
                 iterations += 1
                 if iterations % args.log_every == 0:
-<<<<<<< HEAD
                     acc = task.calculate_accuracy(-distances, query_labels.to(device))
-=======
-                    acc = task.calculate_accuracy(predictions, query_labels.to(device))
->>>>>>> 1669e285
                     iter_loss = running_loss / args.log_every
                     writer.add_scalar('{}/Accuracy/train'.format(task.get_name()), acc, iterations)
                     writer.add_scalar('{}/Loss/train'.format(task.get_name()), iter_loss, iterations)
@@ -160,11 +154,7 @@
                 # saving redundant parameters
                 # Save model checkpoints.
                 if iterations % args.save_every == 0:
-<<<<<<< HEAD
                     acc = task.calculate_accuracy(-distances, query_labels.to(device))
-=======
-                    acc = task.calculate_accuracy(predictions, query_labels.to(device))
->>>>>>> 1669e285
 
                     snapshot_prefix = os.path.join(args.save_path, 'snapshot')
                     snapshot_path = (
