--- conflicted
+++ resolved
@@ -177,16 +177,10 @@
             snapshot_prefix = os.path.join(args.save_path, 'snapshot')
             snapshot_path = (
                     snapshot_prefix +
-<<<<<<< HEAD
                     '_iter_{}_loss_{}_model.pt'
             ).format(iterations, iter_loss)
-            model.save_model(model, args.unfreeze_num, snapshot_path)
-=======
-                    '_iter_{}_model.pt'
-            ).format(iterations)
             logging.debug('Saving model...')
             model.save(args.unfreeze_num, snapshot_path)
->>>>>>> e6f5d46c
             # Keep only the last snapshot
             for f in glob.glob(snapshot_prefix + '*'):
                 if f != snapshot_path:
