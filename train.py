--- conflicted
+++ resolved
@@ -39,12 +39,9 @@
     return acc, f1_macro, f1_micro
 
 
-<<<<<<< HEAD
+
 def train(model, args, device, path):
-=======
-def train(model, args, device):
-
->>>>>>> 3052a574
+
     print("Creating DataLoaders")
     train_iter = create_iters(path=path[0],
                               order='random',
