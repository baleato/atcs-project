import os
import time
import sys
import glob
from datetime import timedelta

from torch import load
import torch.nn as nn
import torch
from transformers import BertTokenizer

from util import (
    get_args, get_pytorch_device, get_model, load_model,
    save_model)
from tasks import *
from torch.utils.tensorboard import SummaryWriter
from models import MetaLearner, PrototypeLearner

from datetime import datetime
import torch.optim as optim


def meta_train():
    """
    We'll start with binary classifiers (2-way classification)
    for step in range(num_steps):
        # Training
        for i in num_samples:
            task_batch_train := Sample tasks based on meta_batch_size (training set) (and task frequencies)
            for task in task_batch_train:
                forward
                loss
                backward

        # Meta-training
        if step % meta_every == 0:
            task_batch_test :=  Sample tasks not included in task_batch_train
                                meta_batch_test_size (> meta_batch_size, all?)
            for task in task_batch_test:
                forward
                loss
                backward

    params:
        - tasks
        - num_classes: number of classes (N in N-way classification.). Default 2.
        - num_samples: examples for inner gradient update (K in K-shotlearning).
        - meta_batch_size: number of N-way tasks per batch
    """
    pass


def train(tasks, model, args, device):
    # Define logging
    os.makedirs(args.save_path, exist_ok=True)
    writer = SummaryWriter(
        os.path.join(args.save_path, 'runs', '{}'.format(datetime.now()).replace(":","_")))

    header = '      Time                 Task   Epoch  Iteration   Progress  %Epoch       ' + \
        'Loss   Dev/Loss     Accuracy      Dev/Acc'
    log_template = '{:>10} {:>20} {:7.0f} {:10.0f} {:5.0f}/{:<5.0f} {:5.0f}% ' + \
        '{:10.6f}              {:10.6f}'
    dev_log_template = '{:>10} {:>20} {:7.0f} {:10.0f} {:5.0f}/{:<5.0f} {:5.0f}%' + \
        '            {:10.6f}              {:12.6f}'

    print(header)
    start = time.time()

    # Define optimizers and loss function
    optimizer = optim.Adam(params=model.parameters(), lr=args.lr)

    # TODO maybe find nicer solution for passing(handling) the tokenizer
    print('Loading Tokenizer..')
    tokenizer = BertTokenizer.from_pretrained('bert-base-uncased', do_lower_case=True)

    best_dev_acc = -1
    iterations, running_loss = 0, 0.0
    for epoch in range(args.max_epochs):
        for task in tasks:
            # Iterate over the data
            train_iter = task.get_iter('train', tokenizer, batch_size=args.batch_size, shuffle=True)
            train_iter_len = len(train_iter)
            dev_iter = task.get_iter('dev', tokenizer, batch_size=args.batch_size)
            dev_iter_len = len(dev_iter)
            model.train()
            for batch_idx, batch in enumerate(train_iter):
                # Reset .grad attributes for weights
                optimizer.zero_grad()

                # Extract the sentence_ids and target vector, send sentences to GPU
                sentences = batch[0].to(device)
                labels = batch[1]
                attention_masks = batch[2].to(device)

                # Feed sentences into BERT instance, compute loss, perform backward
                # pass, update weights.
                predictions = model(sentences, task.get_name(), attention_mask=attention_masks)

                loss = task.get_loss(predictions, labels.to(device))
                loss.backward()
                optimizer.step()

                running_loss += loss.item()
                iterations += 1
                if iterations % args.log_every == 0:
                    acc = task.calculate_accuracy(predictions, labels.to(device))
                    iter_loss = running_loss / args.log_every
                    writer.add_scalar('{}/Accuracy/train'.format(task.get_name()), acc, iterations)
                    writer.add_scalar('{}/Loss/train'.format(task.get_name()), iter_loss, iterations)
                    print(log_template.format(
                        str(timedelta(seconds=int(time.time() - start))),
                        task.get_name(),
                        epoch,
                        iterations,
                        batch_idx+1, train_iter_len,
                        (batch_idx+1) / train_iter_len * 100,
                        iter_loss, acc))
                    running_loss = 0.0

                # saving redundant parameters
                # Save model checkpoints.
                if iterations % args.save_every == 0:
                    acc = task.calculate_accuracy(predictions, labels.to(device))
                    snapshot_prefix = os.path.join(args.save_path, 'snapshot')
                    snapshot_path = (
                            snapshot_prefix +
                            '_acc_{:.4f}_loss_{:.6f}_iter_{}_model.pt'
                        ).format(acc, loss.item(), iterations)
                    # FIXME: save_model
                    #save_model(model, args.unfreeze_num, snapshot_path)
                    # Keep only the last snapshot
                    for f in glob.glob(snapshot_prefix + '*'):
                        if f != snapshot_path:
                            os.remove(f)

            # ============================ EVALUATION ============================
            model.eval()

            # calculate accuracy on validation set
            sum_dev_loss, sum_dev_acc = 0, 0
            with torch.no_grad():
                for dev_batch in dev_iter:
                    sentences = dev_batch[0].to(device)
                    labels = dev_batch[1]
<<<<<<< HEAD
                    attention_masks = dev_batch[2].to(device)
=======
                    attention_masks = batch[2].to(device)
>>>>>>> be3215ce
                    outputs = model(sentences, task.get_name(), attention_mask=attention_masks)
                    # Loss
                    batch_dev_loss = task.get_loss(outputs, labels.to(device))
                    sum_dev_loss += batch_dev_loss.item()
                    # Accuracy
                    acc = task.calculate_accuracy(outputs, labels.to(device))
                    sum_dev_acc += acc
            dev_acc = sum_dev_acc / dev_iter_len
            dev_loss = sum_dev_loss / dev_iter_len

            print(dev_log_template.format(
                    str(timedelta(seconds=int(time.time() - start))),
                    task.get_name(),
                    epoch,
                    iterations,
                    batch_idx+1, train_iter_len,
                    (batch_idx+1) / train_iter_len * 100,
                    dev_loss, dev_acc))

            writer.add_scalar('{}/Accuracy/dev'.format(task.get_name()), dev_acc, iterations)
            writer.add_scalar('{}/Loss/dev'.format(task.get_name()), dev_loss, iterations)

            if best_dev_acc < dev_acc:
                best_dev_acc = dev_acc
                snapshot_prefix = os.path.join(args.save_path, 'best_snapshot')
                snapshot_path = (
                        snapshot_prefix +
                        '_acc_{:.4f}_loss_{:.6f}_iter_{}_model.pt'
                    ).format(dev_acc, dev_loss, iterations)
                # FIXME: save_model
                #save_model(model, args.unfreeze_num, snapshot_path)
                # Keep only the best snapshot
                for f in glob.glob(snapshot_prefix + '*'):
                    if f != snapshot_path:
                        os.remove(f)

    writer.close()


if __name__ == '__main__':
    args = get_args()
    for key, value in vars(args).items():
        print(key + ' : ' + str(value))
    device = get_pytorch_device(args)

    if args.resume_snapshot:
        print("Loading models from snapshot")
        model = MetaLearner(args)
        model = load_model(args.resume_snapshot, model, args.unfreeze_num, device)
    else:

        model = MetaLearner(args)
        print("Tasks")
        tasks = []
<<<<<<< HEAD
        for emotion in SemEval18SingleEmotionTask.EMOTIONS:
            tasks.append(SemEval18SingleEmotionTask(emotion))
        tasks.append(SarcasmDetection())
        tasks.append(OffensevalTask())
        for task in tasks:
            model.add_task_classifier(task.get_name(), task.get_classifier().to(device))
        sampler = TaskSampler(tasks, method='random')
=======
        tasks.append(SemEval18Task())
        tasks.append(SemEval18SurpriseTask())
        tasks.append(SemEval18TrustTask())
        #tasks.append(SarcasmDetection())
        tasks.append(OffensevalTask())
        for task in tasks:
            model.add_task_classifier(task.get_name(), task.get_classifier())
        model.to(device)
        sampler = TaskSampler(tasks)
>>>>>>> be3215ce
    results = train([sampler], model, args, device)<|MERGE_RESOLUTION|>--- conflicted
+++ resolved
@@ -142,11 +142,8 @@
                 for dev_batch in dev_iter:
                     sentences = dev_batch[0].to(device)
                     labels = dev_batch[1]
-<<<<<<< HEAD
                     attention_masks = dev_batch[2].to(device)
-=======
-                    attention_masks = batch[2].to(device)
->>>>>>> be3215ce
+
                     outputs = model(sentences, task.get_name(), attention_mask=attention_masks)
                     # Loss
                     batch_dev_loss = task.get_loss(outputs, labels.to(device))
@@ -201,7 +198,6 @@
         model = MetaLearner(args)
         print("Tasks")
         tasks = []
-<<<<<<< HEAD
         for emotion in SemEval18SingleEmotionTask.EMOTIONS:
             tasks.append(SemEval18SingleEmotionTask(emotion))
         tasks.append(SarcasmDetection())
@@ -209,15 +205,5 @@
         for task in tasks:
             model.add_task_classifier(task.get_name(), task.get_classifier().to(device))
         sampler = TaskSampler(tasks, method='random')
-=======
-        tasks.append(SemEval18Task())
-        tasks.append(SemEval18SurpriseTask())
-        tasks.append(SemEval18TrustTask())
-        #tasks.append(SarcasmDetection())
-        tasks.append(OffensevalTask())
-        for task in tasks:
-            model.add_task_classifier(task.get_name(), task.get_classifier())
-        model.to(device)
-        sampler = TaskSampler(tasks)
->>>>>>> be3215ce
+
     results = train([sampler], model, args, device)