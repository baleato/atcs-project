import os
import time
import sys
import glob
from datetime import timedelta

from torch import load
import torch.nn as nn
import torch
from transformers import BertTokenizer

from util import (
    get_args, get_pytorch_device, create_iters, get_model, load_model,
    save_model)
from tasks import *
from torch.utils.tensorboard import SummaryWriter
from models import MetaLearner

from datetime import datetime
import torch.optim as optim


def meta_train():
    """
    We'll start with binary classifiers (2-way classification)
    for step in range(num_steps):
        # Training
        for i in num_samples:
            task_batch_train := Sample tasks based on meta_batch_size (training set) (and task frequencies)
            for task in task_batch_train:
                forward
                loss
                backward

        # Meta-training
        if step % meta_every == 0:
            task_batch_test :=  Sample tasks not included in task_batch_train
                                meta_batch_test_size (> meta_batch_size, all?)
            for task in task_batch_test:
                forward
                loss
                backward

    params:
        - tasks
        - num_classes: number of classes (N in N-way classification.). Default 2.
        - num_samples: examples for inner gradient update (K in K-shotlearning).
        - meta_batch_size: number of N-way tasks per batch
    """
    pass


def train(tasks, model, args, device):
    # Define logging
    os.makedirs(args.save_path, exist_ok=True)
    writer = SummaryWriter(

        # had to change this line slightly so that it works on windows too
        os.path.join(args.save_path, 'runs', '{}'.format(datetime.now().strftime("%Y%m%d%H%M%S"))))
    header = '      Time                 Task   Epoch  Iteration   Progress  %Epoch       ' + \
        'Loss   Dev/Loss     Accuracy      Dev/Acc'
    log_template = '{:>10} {:>20} {:7.0f} {:10.0f} {:5.0f}/{:<5.0f} {:5.0f}% ' + \
        '{:10.6f}              {:10.6f}'
    dev_log_template = '{:>10} {:>20} {:7.0f} {:10.0f} {:5.0f}/{:<5.0f} {:5.0f}%' + \
        '            {:10.6f}              {:12.6f}'

    print(header)
    start = time.time()

    # Define optimizers and loss function
    optimizer = optim.Adam(params=model.parameters(), lr=args.lr)

    best_dev_acc = -1
    iterations, running_loss = 0, 0.0
    for epoch in range(args.max_epochs):
        for task in tasks:
            # Iterate over the data
            train_iter = task.get_iter('train', batch_size=args.batch_size, shuffle=True)
            train_iter_len = task.get_num_batches('train', batch_size=args.batch_size)
            dev_iter_len = task.get_num_batches('dev', batch_size=args.batch_size)
            model.train()
            for batch_idx, batch in enumerate(train_iter):
                # Reset .grad attributes for weights
                optimizer.zero_grad()

                # Extract the sentence_ids and target vector, send sentences to GPU
                sentences = batch[0].to(device)
                labels = batch[1]

                # Feed sentences into BERT instance, compute loss, perform backward
                # pass, update weights.
                predictions = model(sentences, task.NAME)

                loss = task.get_loss(predictions, labels)
                loss.backward()
                optimizer.step()

                running_loss += loss.item()
                iterations += 1
                if iterations % args.log_every == 0:
                    acc = task.calculate_accuracy(predictions, labels)
                    iter_loss = running_loss / args.log_every
                    writer.add_scalar('{}/Accuracy/train'.format(task.NAME), acc, iterations)
                    writer.add_scalar('{}/Loss/train'.format(task.NAME), iter_loss, iterations)
                    print(log_template.format(
                        str(timedelta(seconds=int(time.time() - start))),
                        task.NAME,
                        epoch,
                        iterations,
                        batch_idx+1, train_iter_len,
                        (batch_idx+1) / train_iter_len * 100,
                        iter_loss, acc))
                    running_loss = 0.0

                # saving redundant parameters
                # Save model checkpoints.
                if iterations % args.save_every == 0:
                    acc = task.calculate_accuracy(predictions, labels)
                    snapshot_prefix = os.path.join(args.save_path, 'snapshot')
                    snapshot_path = (
                            snapshot_prefix +
                            '_acc_{:.4f}_loss_{:.6f}_iter_{}_model.pt'
                        ).format(acc, loss.item(), iterations)
<<<<<<< HEAD
                    #save_model(model, args.unfreeze_num, snapshot_path)
=======
                    save_model(model, args.unfreeze_num, snapshot_path)
>>>>>>> 25b427ac
                    # Keep only the last snapshot
                    for f in glob.glob(snapshot_prefix + '*'):
                        if f != snapshot_path:
                            os.remove(f)

            # ============================ EVALUATION ============================
            model.eval()

            # calculate accuracy on validation set
            sum_dev_loss, sum_dev_acc = 0, 0
            with torch.no_grad():
                dev_iter = task.get_iter('dev',
                                                       batch_size=args.batch_size)
                for dev_batch in dev_iter:
                    sentences = dev_batch[0].to(device)
                    labels = dev_batch[1]
                    outputs = model(sentences, task.NAME)
                    # Loss
                    batch_dev_loss = task.get_loss(outputs, labels)
                    sum_dev_loss += batch_dev_loss.item()
                    # Accuracy
                    acc = task.calculate_accuracy(outputs, labels)
                    sum_dev_acc += acc
            dev_acc = sum_dev_acc / dev_iter_len
            dev_loss = sum_dev_loss / dev_iter_len

            print(dev_log_template.format(
                    str(timedelta(seconds=int(time.time() - start))),
                    task.NAME,
                    epoch,
                    iterations,
                    batch_idx+1, train_iter_len,
                    (batch_idx+1) / train_iter_len * 100,
                    dev_loss, dev_acc))

            writer.add_scalar('{}/Accuracy/dev'.format(task.NAME), dev_acc, iterations)
            writer.add_scalar('{}/Loss/dev'.format(task.NAME), dev_loss, iterations)

            if best_dev_acc < dev_acc:
                best_dev_acc = dev_acc
                snapshot_prefix = os.path.join(args.save_path, 'best_snapshot')
                snapshot_path = (
                        snapshot_prefix +
                        '_acc_{:.4f}_loss_{:.6f}_iter_{}_model.pt'
                    ).format(dev_acc, dev_loss, iterations)
<<<<<<< HEAD
                #save_model(model, args.unfreeze_num, snapshot_path)
=======
                save_model(model, args.unfreeze_num, snapshot_path)
>>>>>>> 25b427ac
                # Keep only the best snapshot
                for f in glob.glob(snapshot_prefix + '*'):
                    if f != snapshot_path:
                        os.remove(f)

    writer.close()

print('Loading Tokenizer..')
tokenizer = BertTokenizer.from_pretrained('bert-base-uncased', do_lower_case=True)

# TODO: move tokenizer to tasks and always assume BERT for simplicity
def fn_tokenizer(sentences):
    input_ids = []
    for sentence in sentences:
        sentence_ids = tokenizer.encode(
            sentence,
            add_special_tokens=True,
            max_length=32,
            pad_to_max_length=True
        )
        input_ids.append(torch.tensor(sentence_ids))
    # Convert input_ids and labels to tensors;
    return torch.stack(input_ids, dim=0)


if __name__ == '__main__':
    args = get_args()
    for key, value in vars(args).items():
        print(key + ' : ' + str(value))
    device = get_pytorch_device(args)

    if args.resume_snapshot:
        print("Loading models from snapshot")
        model = MetaLearner(args)
        model = load_model(args.resume_snapshot, model, args.unfreeze_num, device)
    else:
        model = MetaLearner(args)
        model.to(device)
        print("Tasks")
        tasks = []
        # tasks.append(SemEval18Task(fn_tokenizer=fn_tokenizer))
        tasks.append(SemEval18SurpriseTask(fn_tokenizer=fn_tokenizer))
        tasks.append(SemEval18TrustTask(fn_tokenizer=fn_tokenizer))
        tasks.append(SarcasmDetection(fn_tokenizer=fn_tokenizer))
        for task in tasks:
            model.add_task_classifier(task.NAME, task.get_classifier())
    results = train(tasks, model, args, device)<|MERGE_RESOLUTION|>--- conflicted
+++ resolved
@@ -121,11 +121,8 @@
                             snapshot_prefix +
                             '_acc_{:.4f}_loss_{:.6f}_iter_{}_model.pt'
                         ).format(acc, loss.item(), iterations)
-<<<<<<< HEAD
+                    # FIXME: save_model
                     #save_model(model, args.unfreeze_num, snapshot_path)
-=======
-                    save_model(model, args.unfreeze_num, snapshot_path)
->>>>>>> 25b427ac
                     # Keep only the last snapshot
                     for f in glob.glob(snapshot_prefix + '*'):
                         if f != snapshot_path:
@@ -171,11 +168,8 @@
                         snapshot_prefix +
                         '_acc_{:.4f}_loss_{:.6f}_iter_{}_model.pt'
                     ).format(dev_acc, dev_loss, iterations)
-<<<<<<< HEAD
+                # FIXME: save_model
                 #save_model(model, args.unfreeze_num, snapshot_path)
-=======
-                save_model(model, args.unfreeze_num, snapshot_path)
->>>>>>> 25b427ac
                 # Keep only the best snapshot
                 for f in glob.glob(snapshot_prefix + '*'):
                     if f != snapshot_path:
