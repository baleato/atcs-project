--- conflicted
+++ resolved
@@ -54,13 +54,8 @@
     # Define logging
     os.makedirs(args.save_path, exist_ok=True)
     writer = SummaryWriter(
-<<<<<<< HEAD
         os.path.join(args.save_path, 'runs', '{}'.format(datetime.now()).replace(":","_")))
-=======
-
-        # had to change this line slightly so that it works on windows too
-        os.path.join(args.save_path, 'runs', '{}'.format(datetime.now().strftime("%Y%m%d%H%M%S"))))
->>>>>>> 25b427ac
+
     header = '      Time                 Task   Epoch  Iteration   Progress  %Epoch       ' + \
         'Loss   Dev/Loss     Accuracy      Dev/Acc'
     log_template = '{:>10} {:>20} {:7.0f} {:10.0f} {:5.0f}/{:<5.0f} {:5.0f}% ' + \
@@ -131,12 +126,9 @@
                             snapshot_prefix +
                             '_acc_{:.4f}_loss_{:.6f}_iter_{}_model.pt'
                         ).format(acc, loss.item(), iterations)
-<<<<<<< HEAD
+
                     # TODO fix saving of the model
-                    # save_model(model, args.unfreeze_num, snapshot_path)
-=======
                     save_model(model, args.unfreeze_num, snapshot_path)
->>>>>>> 25b427ac
                     # Keep only the last snapshot
                     for f in glob.glob(snapshot_prefix + '*'):
                         if f != snapshot_path:
@@ -180,12 +172,8 @@
                         snapshot_prefix +
                         '_acc_{:.4f}_loss_{:.6f}_iter_{}_model.pt'
                     ).format(dev_acc, dev_loss, iterations)
-<<<<<<< HEAD
                 # TODO fix model saving
-                #save_model(model, args.unfreeze_num, snapshot_path)
-=======
                 save_model(model, args.unfreeze_num, snapshot_path)
->>>>>>> 25b427ac
                 # Keep only the best snapshot
                 for f in glob.glob(snapshot_prefix + '*'):
                     if f != snapshot_path:
@@ -193,27 +181,7 @@
 
     writer.close()
 
-<<<<<<< HEAD
-=======
-print('Loading Tokenizer..')
-tokenizer = BertTokenizer.from_pretrained('bert-base-uncased', do_lower_case=True)
-
-# TODO: move tokenizer to tasks and always assume BERT for simplicity
-def fn_tokenizer(sentences):
-    input_ids = []
-    for sentence in sentences:
-        sentence_ids = tokenizer.encode(
-            sentence,
-            add_special_tokens=True,
-            max_length=32,
-            pad_to_max_length=True
-        )
-        input_ids.append(torch.tensor(sentence_ids))
-    # Convert input_ids and labels to tensors;
-    return torch.stack(input_ids, dim=0)
-
-
->>>>>>> 25b427ac
+
 if __name__ == '__main__':
     args = get_args()
     for key, value in vars(args).items():
@@ -229,16 +197,13 @@
         model.to(device)
         print("Tasks")
         tasks = []
-        # tasks.append(SemEval18Task(fn_tokenizer=fn_tokenizer))
-<<<<<<< HEAD
+        # tasks.append(SemEval18Task())
+
         tasks.append(SemEval18SurpriseTask())
+        tasks.append(SemEval18TrustTask())
+        tasks.append(SarcasmDetection())
         tasks.append(OffensevalTask())
-        #tasks.append(SemEval18TrustTask())
-=======
-        #tasks.append(SemEval18SurpriseTask(fn_tokenizer=fn_tokenizer))
-        #tasks.append(SemEval18TrustTask(fn_tokenizer=fn_tokenizer))
-        tasks.append(SarcasmDetection(fn_tokenizer=fn_tokenizer))
->>>>>>> 25b427ac
+
         for task in tasks:
             model.add_task_classifier(task.NAME, task.get_classifier().to(device))
     results = train(tasks, model, args, device)