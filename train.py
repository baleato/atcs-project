--- conflicted
+++ resolved
@@ -20,53 +20,6 @@
 import torch.optim as optim
 
 
-<<<<<<< HEAD
-def evaluate_emo(outputs, gold_labels):
-    threshold = 0.5
-    pred_labels = (outputs.clone().detach() > threshold).type_as(gold_labels)
-    accuracy = jaccard_score(pred_labels, gold_labels, average='samples')
-    f1_micro = f1_score(pred_labels, gold_labels, average='micro',
-                        zero_division=0)
-    f1_macro = f1_score(pred_labels, gold_labels, average='macro',
-                        zero_division=0)
-    return accuracy, f1_micro, f1_macro
-
-
-def accuracy(pred_labels, labels):
-    bin_labels = pred_labels == labels
-    correct = bin_labels.sum().float().item()
-    return correct/len(labels)
-
-
-def train(model, args, device):
-
-    print("Creating DataLoaders")
-    train_iter = create_iters(path='./data/offenseval/offenseval-training-v1.tsv',
-                              order='random',
-                              batch_size=args.batch_size)
-    dev_iter = create_iters(path='./data/offenseval/testset-levela.tsv',
-                            order='random',
-                            batch_size=args.batch_size,
-                            path2='./data/offenseval/labels-levela.csv')
-
-    # Define optimizers and loss function
-    optimizer = optim.Adam(params=model.parameters(), lr=args.lr)
-    criterion = nn.CrossEntropyLoss()
-
-    # Define logging
-    os.makedirs(args.save_path, exist_ok=True)
-    writer = SummaryWriter(
-        os.path.join(args.save_path, 'runs', '{}'.format(datetime.now()).replace(":","_")))
-    header = '      Time   Epoch  Iteration   Progress  %Epoch       ' + \
-        'Loss   Dev/Loss     Accuracy      Dev/Acc   F1_Micro    Dev/Micro' + \
-        '   F1_Macro    Dev/Macro'
-    log_template = '{:>10} {:7.0f} {:10.0f} {:5.0f}/{:<5.0f} {:5.0f}% ' + \
-        '{:10.6f}              {:10.6f}              {:10.6f}' + \
-        '              {:10.6f}'
-    dev_log_template = '{:>10} {:7.0f} {:10.0f} {:5.0f}/{:<5.0f} {:6.0f}' + \
-        '            {:10.6f}              {:12.6f}            {:12.6f}' + \
-        '            {:12.6f}'
-=======
 def meta_train():
     """
     We'll start with binary classifiers (2-way classification)
@@ -108,7 +61,6 @@
         '{:10.6f}              {:10.6f}'
     dev_log_template = '{:>10} {:>20} {:7.0f} {:10.0f} {:5.0f}/{:<5.0f} {:5.0f}%' + \
         '            {:10.6f}              {:12.6f}'
->>>>>>> 66b168b8
     print(header)
     start = time.time()
 
@@ -118,42 +70,6 @@
     best_dev_acc = -1
     iterations, running_loss = 0, 0.0
     for epoch in range(args.max_epochs):
-<<<<<<< HEAD
-        model.train()
-        for batch_idx, batch in enumerate(train_iter):
-            # Reset .grad attributes for weights
-            optimizer.zero_grad()
-
-            # Extract the sentence_ids and target vector, send sentences to GPU
-            sentences = batch[0].to(device)
-            labels = batch[1]
-            attention_masks = batch[2].to(device)
-
-            # Feed sentences into BERT instance, compute loss, perform backward
-            # pass, update weights.
-            predictions = model(sentences,
-                                attention_mask=attention_masks)
-
-            loss = criterion(predictions, labels.to(device))
-            loss.backward()
-            optimizer.step()
-
-            running_loss += loss.item()
-            iterations += 1
-            if iterations % args.log_every == 0:
-                acc = accuracy(predictions.argmax(dim=1, keepdim=False), labels.to(device))
-                f1_micro = f1_score(predictions.argmax(dim=1, keepdim=False).detach().cpu(), labels, average='micro',
-                                    zero_division=0)
-                f1_macro = f1_score(predictions.argmax(dim=1, keepdim=False).detach().cpu(), labels, average='macro',
-                                    zero_division=0)
-                #acc, f1_micro, f1_macro = evaluate_emo(predictions, labels)
-                iter_loss = running_loss / args.log_every
-                writer.add_scalar('training accuracy', acc, iterations)
-                writer.add_scalar('training loss', iter_loss, iterations)
-                writer.add_scalar('training micro', f1_micro, iterations)
-                writer.add_scalar('training macro', f1_macro, iterations)
-                print(log_template.format(
-=======
         for task in tasks:
             # Iterate over the data
             train_iter = task.get_iter('train', batch_size=args.batch_size, shuffle=True)
@@ -167,10 +83,11 @@
                 # Extract the sentence_ids and target vector, send sentences to GPU
                 sentences = batch[0].to(device)
                 labels = batch[1]
+                attention_masks = batch[2].to(device)
 
                 # Feed sentences into BERT instance, compute loss, perform backward
                 # pass, update weights.
-                predictions = model(sentences, task.NAME)
+                predictions = model(sentences, task.NAME, attention_mask=attention_masks)
 
                 loss = task.get_loss(predictions, labels)
                 loss.backward()
@@ -230,35 +147,10 @@
             dev_loss = sum_dev_loss / dev_iter_len
 
             print(dev_log_template.format(
->>>>>>> 66b168b8
                     str(timedelta(seconds=int(time.time() - start))),
                     task.NAME,
                     epoch,
                     iterations,
-<<<<<<< HEAD
-                    batch_idx+1, len(train_iter),
-                    (batch_idx+1) / len(train_iter) * 100,
-                    iter_loss, acc, f1_micro, f1_macro))
-                running_loss = 0.0
-
-            # saving redundant parameters
-            # Save model checkpoints.
-            if iterations % args.save_every == 0:
-                acc = accuracy(predictions.argmax(dim=1, keepdim=False), labels.to(device))
-                f1_micro = f1_score(predictions.argmax(dim=1, keepdim=False).detach().cpu(), labels, average='micro',
-                                    zero_division=0)
-                f1_macro = f1_score(predictions.argmax(dim=1, keepdim=False).detach().cpu(), labels, average='macro',
-                                    zero_division=0)
-                #acc, f1_micro, f1_macro = evaluate_emo(predictions, labels)
-                snapshot_prefix = os.path.join(args.save_path, 'snapshot')
-                snapshot_path = (
-                        snapshot_prefix +
-                        '_acc_{:.4f}_f1micro_{:.4f}_f1macro_{:.4f}' +
-                        '_loss_{:.6f}_iter_{}_model.pt'
-                    ).format(acc, f1_micro, f1_macro, loss.item(), iterations)
-                save_model(model, args.unfreeze_num, snapshot_path)
-                # Keep only the last snapshot
-=======
                     batch_idx+1, train_iter_len,
                     (batch_idx+1) / train_iter_len * 100,
                     dev_loss, dev_acc))
@@ -275,69 +167,10 @@
                     ).format(dev_acc, dev_loss, iterations)
                 save_model(model, snapshot_path)
                 # Keep only the best snapshot
->>>>>>> 66b168b8
                 for f in glob.glob(snapshot_prefix + '*'):
                     if f != snapshot_path:
                         os.remove(f)
 
-<<<<<<< HEAD
-        # ============================ EVALUATION ============================
-        model.eval()
-
-        # calculate accuracy on validation set
-        sum_dev_loss, sum_dev_acc, sum_dev_micro, sum_dev_macro = 0, 0, 0, 0
-        with torch.no_grad():
-            for dev_batch in dev_iter:
-                sentences = dev_batch[0].to(device)
-                labels = dev_batch[1]
-                outputs = model(sentences)
-                # Loss
-                batch_dev_loss = criterion(outputs, labels.to(device))
-                sum_dev_loss += batch_dev_loss.item()
-                # Accuracy
-                acc = accuracy(outputs.argmax(dim=1,keepdim=False), labels.to(device))
-                f1_micro = f1_score(outputs.argmax(dim=1, keepdim=False).detach().cpu(), labels, average='micro',
-                                    zero_division=0)
-                f1_macro = f1_score(outputs.argmax(dim=1, keepdim=False).detach().cpu(), labels, average='macro',
-                                    zero_division=0)
-                #acc, f1_micro, f1_macro = evaluate_emo(outputs, labels)
-                sum_dev_acc += acc
-                sum_dev_micro += f1_micro
-                sum_dev_macro += f1_macro
-        dev_acc = sum_dev_acc / len(dev_iter)
-        dev_loss = sum_dev_loss / len(dev_iter)
-        dev_micro = sum_dev_micro / len(dev_iter)
-        dev_macro = sum_dev_macro / len(dev_iter)
-
-        print(dev_log_template.format(
-                str(timedelta(seconds=int(time.time() - start))),
-                epoch,
-                iterations,
-                batch_idx+1, len(train_iter),
-                (batch_idx+1) / len(train_iter) * 100,
-                dev_loss, dev_acc, dev_micro, dev_macro))
-
-        writer.add_scalar('dev accuracy', dev_acc, iterations)
-        writer.add_scalar('dev loss', dev_loss, iterations)
-        writer.add_scalar('dev f1_micro', dev_micro, iterations)
-        writer.add_scalar('dev f1_macro', dev_macro, iterations)
-
-        if best_dev_acc < dev_acc:
-            best_dev_acc = dev_acc
-            snapshot_prefix = os.path.join(args.save_path, 'best_snapshot')
-            snapshot_path = (
-                    snapshot_prefix +
-                    '_acc_{:.4f}_micro_{:.4f}_macro_{:.4f}_loss_{:.6f}' +
-                    '_iter_{}_model.pt'
-                ).format(dev_acc, dev_micro, dev_macro, dev_loss, iterations)
-            save_model(model, args.unfreeze_num, snapshot_path)
-            # Keep only the best snapshot
-            for f in glob.glob(snapshot_prefix + '*'):
-                if f != snapshot_path:
-                    os.remove(f)
-
-=======
->>>>>>> 66b168b8
     writer.close()
 
 print('Loading Tokenizer..')
@@ -366,10 +199,9 @@
 
     if args.resume_snapshot:
         print("Loading models from snapshot")
+        model = load_model(args.resume_snapshot, device)
+    else:
         model = MetaLearner(args)
-        model = load_model(args.resume_snapshot, model, args.unfreeze_num, device)
-    else:
-        model = MetaLearner(args, n_classes=2)
         model.to(device)
         print("Tasks")
         tasks = []
