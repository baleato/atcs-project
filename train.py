--- conflicted
+++ resolved
@@ -4,15 +4,10 @@
 import glob
 from datetime import timedelta
 
-<<<<<<< HEAD
-from sklearn.metrics import jaccard_score, f1_score, accuracy_score
-=======
->>>>>>> 98609a80
 from torch import load
 import torch.nn as nn
 import torch
 from transformers import BertTokenizer
-
 
 from util import (
     get_args, get_pytorch_device, create_iters, get_model, load_model,
@@ -25,42 +20,6 @@
 import torch.optim as optim
 
 
-<<<<<<< HEAD
-def evaluate_emo(outputs, gold_labels):
-    threshold = 0.5
-    pred_labels = (outputs.clone().detach() > threshold).type_as(gold_labels)
-    accuracy = jaccard_score(pred_labels, gold_labels, average='samples')
-    f1_micro = f1_score(pred_labels, gold_labels, average='micro',
-                        zero_division=0)
-    f1_macro = f1_score(pred_labels, gold_labels, average='macro',
-                        zero_division=0)
-    return accuracy, f1_micro, f1_macro
-
-def evaluate_sarcasm(outputs, labels):
-    threshold = 0.5
-    pred_labels = (outputs.clone().detach() > threshold).type_as(labels)
-    acc = accuracy_score(labels, pred_labels)
-    f1_macro = f1_score(labels, pred_labels, average='macro')
-    f1_micro = f1_score(labels, pred_labels, average='micro')
-    return acc, f1_macro, f1_micro
-
-
-
-def train(model, args, device, path):
-
-    print("Creating DataLoaders")
-    train_iter = create_iters(path=path[0],
-                              order='random',
-                              batch_size=args.batch_size)
-    dev_iter = create_iters(path=path[1],
-                            order='random',
-                            batch_size=args.batch_size)
-
-    # Define optimizers and loss function
-    optimizer = optim.Adam(params=model.parameters(), lr=args.lr)
-    criterion = nn.BCEWithLogitsLoss()
-
-=======
 def meta_train():
     """
     We'll start with binary classifiers (2-way classification)
@@ -92,7 +51,6 @@
 
 
 def train(tasks, model, args, device):
->>>>>>> 98609a80
     # Define logging
     os.makedirs(args.save_path, exist_ok=True)
     writer = SummaryWriter(
@@ -115,38 +73,6 @@
     best_dev_acc = -1
     iterations, running_loss = 0, 0.0
     for epoch in range(args.max_epochs):
-<<<<<<< HEAD
-        model.train()
-        for batch_idx, batch in enumerate(train_iter):
-            # Reset .grad attributes for weights
-            optimizer.zero_grad()
-
-            # Extract the sentence_ids and target vector, send sentences to GPU
-            sentences = batch[0].to(device)
-            labels = batch[1]
-
-            # Feed sentences into BERT instance, compute loss, perform backward
-            # pass, update weights.
-            predictions = model(sentences)
-
-            loss = criterion(predictions, labels.type_as(predictions))
-            loss.backward()
-            optimizer.step()
-
-            running_loss += loss.item()
-            iterations += 1
-            if iterations % args.log_every == 0:
-                if 'sarcasm' in path[0]:
-                    acc, f1_macro, f1_micro = evaluate_sarcasm(predictions.detach(), labels)
-                else:
-                    acc, f1_micro, f1_macro = evaluate_emo(predictions, labels)
-                iter_loss = running_loss / args.log_every
-                writer.add_scalar('training accuracy', acc, iterations)
-                writer.add_scalar('training loss', iter_loss, iterations)
-                writer.add_scalar('training micro', f1_micro, iterations)
-                writer.add_scalar('training macro', f1_macro, iterations)
-                print(log_template.format(
-=======
         for task in tasks:
             # Iterate over the data
             train_iter = task.get_iter('train', batch_size=args.batch_size, shuffle=True)
@@ -223,33 +149,10 @@
             dev_loss = sum_dev_loss / dev_iter_len
 
             print(dev_log_template.format(
->>>>>>> 98609a80
                     str(timedelta(seconds=int(time.time() - start))),
                     task.NAME,
                     epoch,
                     iterations,
-<<<<<<< HEAD
-                    batch_idx+1, len(train_iter),
-                    (batch_idx+1) / len(train_iter) * 100,
-                    iter_loss, acc, f1_micro, f1_macro))
-                running_loss = 0.0
-
-            # saving redundant parameters
-            # Save model checkpoints.
-            if iterations % args.save_every == 0:
-                if 'sarcasm' in path[0]:
-                    acc, f1_macro, f1_micro = evaluate_sarcasm(predictions.detach(), labels)
-                else:
-                    acc, f1_micro, f1_macro = evaluate_emo(predictions, labels)
-                snapshot_prefix = os.path.join(args.save_path, 'snapshot')
-                snapshot_path = (
-                        snapshot_prefix +
-                        '_acc_{:.4f}_f1micro_{:.4f}_f1macro_{:.4f}' +
-                        '_loss_{:.6f}_iter_{}_model.pt'
-                    ).format(acc, f1_micro, f1_macro, loss.item(), iterations)
-                save_model(model, args.unfreeze_num, snapshot_path)
-                # Keep only the last snapshot
-=======
                     batch_idx+1, train_iter_len,
                     (batch_idx+1) / train_iter_len * 100,
                     dev_loss, dev_acc))
@@ -266,67 +169,10 @@
                     ).format(dev_acc, dev_loss, iterations)
                 save_model(model, snapshot_path)
                 # Keep only the best snapshot
->>>>>>> 98609a80
                 for f in glob.glob(snapshot_prefix + '*'):
                     if f != snapshot_path:
                         os.remove(f)
 
-<<<<<<< HEAD
-        # ============================ EVALUATION ============================
-        model.eval()
-
-        # calculate accuracy on validation set
-        sum_dev_loss, sum_dev_acc, sum_dev_micro, sum_dev_macro = 0, 0, 0, 0
-        with torch.no_grad():
-            for dev_batch in dev_iter:
-                sentences = dev_batch[0].to(device)
-                labels = dev_batch[1]
-                outputs = model(sentences)
-                # Loss
-                batch_dev_loss = criterion(outputs, labels.type_as(outputs))
-                sum_dev_loss += batch_dev_loss.item()
-                # Accuracy
-                if 'sarcasm' in path[0]:
-                    acc, f1_macro, f1_micro = evaluate_sarcasm(outputs.detach(), labels)
-                else:
-                    acc, f1_micro, f1_macro = evaluate_emo(outputs, labels)
-                sum_dev_acc += acc
-                sum_dev_micro += f1_micro
-                sum_dev_macro += f1_macro
-        dev_acc = sum_dev_acc / len(dev_iter)
-        dev_loss = sum_dev_loss / len(dev_iter)
-        dev_micro = sum_dev_micro / len(dev_iter)
-        dev_macro = sum_dev_macro / len(dev_iter)
-
-        print(dev_log_template.format(
-                str(timedelta(seconds=int(time.time() - start))),
-                epoch,
-                iterations,
-                batch_idx+1, len(train_iter),
-                (batch_idx+1) / len(train_iter) * 100,
-                dev_loss, dev_acc, dev_micro, dev_macro))
-
-        writer.add_scalar('dev accuracy', dev_acc, iterations)
-        writer.add_scalar('dev loss', dev_loss, iterations)
-        writer.add_scalar('dev f1_micro', dev_micro, iterations)
-        writer.add_scalar('dev f1_macro', dev_macro, iterations)
-
-        if best_dev_acc < dev_acc:
-            best_dev_acc = dev_acc
-            snapshot_prefix = os.path.join(args.save_path, 'best_snapshot')
-            snapshot_path = (
-                    snapshot_prefix +
-                    '_acc_{:.4f}_micro_{:.4f}_macro_{:.4f}_loss_{:.6f}' +
-                    '_iter_{}_model.pt'
-                ).format(dev_acc, dev_micro, dev_macro, dev_loss, iterations)
-            save_model(model, args.unfreeze_num, snapshot_path)
-            # Keep only the best snapshot
-            for f in glob.glob(snapshot_prefix + '*'):
-                if f != snapshot_path:
-                    os.remove(f)
-
-=======
->>>>>>> 98609a80
     writer.close()
 
 print('Loading Tokenizer..')
@@ -355,16 +201,10 @@
 
     if args.resume_snapshot:
         print("Loading models from snapshot")
-        model = MetaLearner(args)
-        model = load_model(args.resume_snapshot, model, args.unfreeze_num, device)
+        model = load_model(args.resume_snapshot, device)
     else:
         model = MetaLearner(args)
         model.to(device)
-<<<<<<< HEAD
-
-    path = ['./data/twitter/sarcasm_detection_shared_task_twitter_training.jsonl', './data/twitter/sarcasm_twitter_testing.json']
-    results = train(model, args, device, path)
-=======
         print("Tasks")
         tasks = []
         # tasks.append(SemEval18Task(fn_tokenizer=fn_tokenizer))
@@ -373,5 +213,4 @@
         tasks.append(SarcasmDetection(fn_tokenizer=fn_tokenizer))
         for task in tasks:
             model.add_task_classifier(task.NAME, task.get_classifier())
-    results = train(tasks, model, args, device)
->>>>>>> 98609a80
+    results = train(tasks, model, args, device)